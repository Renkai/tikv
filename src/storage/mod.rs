--- conflicted
+++ resolved
@@ -43,11 +43,7 @@
     },
     types::StorageCallbackType,
 };
-<<<<<<< HEAD
 use crossbeam::channel::{Receiver, Sender};
-use engine::{IterOption, DATA_KEY_PREFIX_LEN};
-=======
->>>>>>> c3f9fba1
 use engine_traits::{CfName, ALL_CFS, CF_DEFAULT, DATA_CFS};
 use engine_traits::{IterOptions, DATA_KEY_PREFIX_LEN};
 use futures::Future;
