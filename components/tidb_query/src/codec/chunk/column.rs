// Copyright 2018 TiKV Project Authors. Licensed under Apache-2.0.

use std::convert::TryFrom;

use codec::buffer::{BufferReader, BufferWriter};
use codec::number::{NumberDecoder, NumberEncoder};
use tidb_query_datatype::prelude::*;
use tidb_query_datatype::{EvalType, FieldTypeFlag, FieldTypeTp};
use tikv_util::buffer_vec::BufferVec;
use tipb::FieldType;

use super::{Error, Result};
use crate::codec::data_type::VectorValue;
use crate::codec::datum;
use crate::codec::datum_codec::DatumPayloadDecoder;
use crate::codec::mysql::decimal::{
    Decimal, DecimalDatumPayloadChunkEncoder, DecimalDecoder, DecimalEncoder, DECIMAL_STRUCT_SIZE,
};
use crate::codec::mysql::duration::{
    Duration, DurationDatumPayloadChunkEncoder, DurationDecoder, DurationEncoder,
};
use crate::codec::mysql::json::{Json, JsonDatumPayloadChunkEncoder, JsonDecoder, JsonEncoder};
use crate::codec::mysql::time::{Time, TimeDatumPayloadChunkEncoder, TimeDecoder, TimeEncoder};
use crate::codec::Datum;
use crate::expr::EvalContext;

/// `Column` stores the same column data of multi rows in one chunk.
#[derive(Default)]
pub struct Column {
    length: usize,
    null_cnt: usize,
    null_bitmap: Vec<u8>,
    var_offsets: Vec<usize>,
    data: Vec<u8>,
    // if the data's length is fixed, fixed_len should be bigger than 0
    fixed_len: usize,
}

impl Column {
    /// Create the column with a specified type and capacity.
    pub fn new(field_type_tp: FieldTypeTp, init_cap: usize) -> Column {
        match field_type_tp {
            FieldTypeTp::Tiny
            | FieldTypeTp::Short
            | FieldTypeTp::Int24
            | FieldTypeTp::Long
            | FieldTypeTp::LongLong
            | FieldTypeTp::Year
            | FieldTypeTp::Double
            | FieldTypeTp::Duration => Column::new_fixed_len(8, init_cap),
            FieldTypeTp::Float => Column::new_fixed_len(4, init_cap),
            FieldTypeTp::Date | FieldTypeTp::DateTime | FieldTypeTp::Timestamp => {
                Column::new_fixed_len(8, init_cap)
            }
            FieldTypeTp::NewDecimal => Column::new_fixed_len(DECIMAL_STRUCT_SIZE, init_cap),
            _ => Column::new_var_len_column(init_cap),
        }
    }

    pub fn from_raw_datums(
        field_type: &FieldType,
        raw_datums: &BufferVec,
        logical_rows: &[usize],
        ctx: &mut EvalContext,
    ) -> Result<Self> {
        let mut col = Column::new(field_type.as_accessor().tp(), logical_rows.len());

        let eval_type = box_try!(EvalType::try_from(field_type.as_accessor().tp()));
        match eval_type {
            EvalType::Int => {
                if field_type.is_unsigned() {
                    for &row_index in logical_rows {
                        col.append_u64_datum(&raw_datums[row_index])?
                    }
                } else {
                    for &row_index in logical_rows {
                        col.append_i64_datum(&raw_datums[row_index])?
                    }
                }
            }
            EvalType::Real => {
                if field_type.as_accessor().tp() == FieldTypeTp::Float {
                    for &row_index in logical_rows {
                        col.append_f32_datum(&raw_datums[row_index])?
                    }
                } else {
                    for &row_index in logical_rows {
                        col.append_f64_datum(&raw_datums[row_index])?
                    }
                }
            }
            EvalType::Decimal => {
                for &row_index in logical_rows {
                    col.append_decimal_datum(&raw_datums[row_index])?
                }
            }
            EvalType::Bytes => {
                for &row_index in logical_rows {
                    col.append_bytes_datum(&raw_datums[row_index])?
                }
            }
            EvalType::DateTime => {
                for &row_index in logical_rows {
                    col.append_time_datum(&raw_datums[row_index], ctx, field_type)?
                }
            }
            EvalType::Duration => {
                for &row_index in logical_rows {
                    col.append_duration_datum(&raw_datums[row_index])?
                }
            }
            EvalType::Json => {
                for &row_index in logical_rows {
                    col.append_json_datum(&raw_datums[row_index])?
                }
            }
        }

        Ok(col)
    }

    pub fn from_vector_value(
        field_type: &FieldType,
        v: &VectorValue,
        logical_rows: &[usize],
    ) -> Result<Self> {
        let mut col = Column::new(field_type.as_accessor().tp(), logical_rows.len());

        match v {
            VectorValue::Int(vec) => {
                if field_type.is_unsigned() {
                    for &row_index in logical_rows {
                        match &vec[row_index] {
                            None => {
                                col.append_null();
                            }
                            Some(val) => {
                                col.append_u64(*val as u64)?;
                            }
                        }
                    }
                } else {
                    for &row_index in logical_rows {
                        match &vec[row_index] {
                            None => {
                                col.append_null();
                            }
                            Some(val) => {
                                col.append_i64(*val)?;
                            }
                        }
                    }
                }
            }
            VectorValue::Real(vec) => {
                if col.get_fixed_len() == 4 {
                    for &row_index in logical_rows {
                        match &vec[row_index] {
                            None => {
                                col.append_null();
                            }
                            Some(val) => {
                                col.append_f32(f64::from(*val) as f32)?;
                            }
                        }
                    }
                } else {
                    for &row_index in logical_rows {
                        match &vec[row_index] {
                            None => {
                                col.append_null();
                            }
                            Some(val) => {
                                col.append_f64(f64::from(*val))?;
                            }
                        }
                    }
                }
            }
            VectorValue::Decimal(vec) => {
                for &row_index in logical_rows {
                    match &vec[row_index] {
                        None => {
                            col.append_null();
                        }
                        Some(val) => {
                            col.append_decimal(&val)?;
                        }
                    }
                }
            }
            VectorValue::Bytes(vec) => {
                for &row_index in logical_rows {
                    match &vec[row_index] {
                        None => {
                            col.append_null();
                        }
                        Some(val) => {
                            col.append_bytes(&val)?;
                        }
                    }
                }
            }
            VectorValue::DateTime(vec) => {
                for &row_index in logical_rows {
                    match &vec[row_index] {
                        None => {
                            col.append_null();
                        }
                        Some(val) => {
                            col.append_time(*val)?;
                        }
                    }
                }
            }
            VectorValue::Duration(vec) => {
                for &row_index in logical_rows {
                    match &vec[row_index] {
                        None => {
                            col.append_null();
                        }
                        Some(val) => {
                            col.append_duration(*val)?;
                        }
                    }
                }
            }
            VectorValue::Json(vec) => {
                for &row_index in logical_rows {
                    match &vec[row_index] {
                        None => {
                            col.append_null();
                        }
                        Some(val) => col.append_json(&val)?,
                    }
                }
            }
        }
        Ok(col)
    }

    /// Get the datum of one row with the specified type.
    pub fn get_datum(&self, idx: usize, field_type: &dyn FieldTypeAccessor) -> Result<Datum> {
        if self.is_null(idx) {
            return Ok(Datum::Null);
        }
        let d = match field_type.tp() {
            FieldTypeTp::Tiny
            | FieldTypeTp::Short
            | FieldTypeTp::Int24
            | FieldTypeTp::Long
            | FieldTypeTp::LongLong
            | FieldTypeTp::Year => {
                if field_type.flag().contains(FieldTypeFlag::UNSIGNED) {
                    Datum::U64(self.get_u64(idx)?)
                } else {
                    Datum::I64(self.get_i64(idx)?)
                }
            }
            FieldTypeTp::Double => Datum::F64(self.get_f64(idx)?),
            FieldTypeTp::Float => Datum::F64(f64::from(self.get_f32(idx)?)),
            FieldTypeTp::Date | FieldTypeTp::DateTime | FieldTypeTp::Timestamp => {
                Datum::Time(self.get_time(idx)?)
            }
            FieldTypeTp::Duration => Datum::Dur(self.get_duration(idx, field_type.decimal())?),
            FieldTypeTp::NewDecimal => Datum::Dec(self.get_decimal(idx)?),
            FieldTypeTp::JSON => Datum::Json(self.get_json(idx)?),
            FieldTypeTp::Enum | FieldTypeTp::Bit | FieldTypeTp::Set => {
                return Err(box_err!(
                    "get datum with {} is not supported yet.",
                    field_type.tp()
                ));
            }
            FieldTypeTp::VarChar
            | FieldTypeTp::VarString
            | FieldTypeTp::String
            | FieldTypeTp::Blob
            | FieldTypeTp::TinyBlob
            | FieldTypeTp::MediumBlob
            | FieldTypeTp::LongBlob => Datum::Bytes(self.get_bytes(idx).to_vec()),
            _ => unreachable!(),
        };
        Ok(d)
    }

    /// Append datum to the column.
    pub fn append_datum(&mut self, data: &Datum) -> Result<()> {
        match data {
            Datum::Null => {
                self.append_null();
                Ok(())
            }
            Datum::I64(v) => self.append_i64(*v),
            Datum::U64(v) => self.append_u64(*v),
            Datum::F64(v) => {
                if self.fixed_len == 4 {
                    self.append_f32(*v as f32)
                } else {
                    self.append_f64(*v)
                }
            }
            Datum::Bytes(ref v) => self.append_bytes(v),
            Datum::Dec(ref v) => self.append_decimal(v),
            Datum::Dur(v) => self.append_duration(*v),
            Datum::Time(v) => self.append_time(*v),
            Datum::Json(ref v) => self.append_json(v),
            _ => Err(box_err!("unsupported datum {:?}", data)),
        }
    }

    /// Create a column with a fixed element length.
    pub fn new_fixed_len(element_len: usize, init_cap: usize) -> Column {
        Column {
            fixed_len: element_len,
            data: Vec::with_capacity(element_len * init_cap),
            null_bitmap: Vec::with_capacity(init_cap / 8),
            ..Default::default()
        }
    }

    /// Create a column with variant element length.
    pub fn new_var_len_column(init_cap: usize) -> Column {
        let mut offsets = Vec::with_capacity(init_cap + 1);
        offsets.push(0);
        Column {
            var_offsets: offsets,
            data: Vec::with_capacity(4 * init_cap),
            null_bitmap: Vec::with_capacity(init_cap / 8),
            ..Default::default()
        }
    }

    /// Return whether the column has a fixed length or not.
    #[inline]
    fn is_fixed(&self) -> bool {
        self.fixed_len > 0
    }

    /// Return the column's fixed length.
    #[inline]
    pub fn get_fixed_len(&self) -> usize {
        self.fixed_len
    }

    /// Reset the column
    pub fn reset(&mut self) {
        self.length = 0;
        self.null_cnt = 0;
        self.null_bitmap.clear();
        if !self.var_offsets.is_empty() {
            // The first offset is always 0, it makes slicing the data easier, we need to keep it.
            self.var_offsets.truncate(1);
        }
        self.data.clear();
    }

    /// Return whether the datum for the row is null or not.
    pub fn is_null(&self, row_idx: usize) -> bool {
        if self.null_cnt == 0 {
            return false;
        }

        if let Some(null_byte) = self.null_bitmap.get(row_idx >> 3) {
            null_byte & (1 << ((row_idx) & 7)) == 0
        } else {
            panic!("index out of range");
        }
    }

    /// Update the null bitmap and count when append a datum.
    /// `on` is false means the datum is null.
    #[inline]
    fn append_null_bitmap(&mut self, on: bool) {
        let idx = self.length >> 3;
        if idx >= self.null_bitmap.len() {
            self.null_bitmap.push(0);
        }
        if on {
            let pos = self.length & 7;
            self.null_bitmap[idx] |= 1 << pos;
        } else {
            self.null_cnt += 1;
        }
    }

    /// Append null to the column.
    #[inline]
    pub fn append_null(&mut self) {
        self.append_null_bitmap(false);
        if self.is_fixed() {
            let len = self.fixed_len + self.data.len();
            self.data.resize(len, 0);
        } else {
            let offset = self.var_offsets[self.length];
            self.var_offsets.push(offset);
        }
        self.length += 1;
    }

    /// Called when the fixed datum has been appended.
    #[inline]
    fn finish_append_fixed(&mut self) {
        self.append_null_bitmap(true);
        self.length += 1;
        self.data.resize(self.length * self.fixed_len, 0);
    }

    /// Called when the variant datum has been appended.
    #[inline]
    fn finished_append_var(&mut self) {
        self.append_null_bitmap(true);
        let offset = self.data.len();
        self.var_offsets.push(offset);
        self.length += 1;
    }

    /// Append i64 datum to the column.
    #[inline]
    pub fn append_i64(&mut self, v: i64) -> Result<()> {
        self.data.write_i64_le(v)?;
        self.finish_append_fixed();
        Ok(())
    }

    pub fn append_i64_datum(&mut self, src_datum: &[u8]) -> Result<()> {
        if src_datum.is_empty() {
            return Err(Error::InvalidDataType(
                "Failed to decode datum flag".to_owned(),
            ));
        }
        let flag = src_datum[0];
        let mut raw_datum = &src_datum[1..];
        match flag {
            datum::NIL_FLAG => self.append_null(),
            datum::INT_FLAG => self.append_i64(raw_datum.read_datum_payload_i64()?)?,
            datum::UINT_FLAG => self.append_i64(raw_datum.read_datum_payload_u64()? as i64)?,
            datum::VAR_INT_FLAG => self.append_i64(raw_datum.read_datum_payload_var_i64()?)?,
            datum::VAR_UINT_FLAG => {
                self.append_i64(raw_datum.read_datum_payload_var_u64()? as i64)?
            }
            _ => {
                return Err(Error::InvalidDataType(format!(
                    "Unsupported datum flag {} for Int vector",
                    flag
                )))
            }
        }
        Ok(())
    }

    /// Get the i64 datum of the row in the column.
    #[inline]
    pub fn get_i64(&self, idx: usize) -> Result<i64> {
        let start = idx * self.fixed_len;
        let end = start + self.fixed_len;
        let mut data = &self.data[start..end];
        data.read_i64_le().map_err(Error::from)
    }

    /// Append u64 datum to the column.
    #[inline]
    pub fn append_u64(&mut self, v: u64) -> Result<()> {
        self.data.write_u64_le(v)?;
        self.finish_append_fixed();
        Ok(())
    }

    pub fn append_u64_datum(&mut self, src_datum: &[u8]) -> Result<()> {
        if src_datum.is_empty() {
            return Err(Error::InvalidDataType(
                "Failed to decode datum flag".to_owned(),
            ));
        }
        let flag = src_datum[0];
        let mut raw_datum = &src_datum[1..];
        match flag {
            datum::NIL_FLAG => self.append_null(),
            datum::INT_FLAG => self.append_u64(raw_datum.read_datum_payload_i64()? as u64)?,
            datum::UINT_FLAG => self.append_u64(raw_datum.read_datum_payload_u64()?)?,
            datum::VAR_INT_FLAG => {
                self.append_u64(raw_datum.read_datum_payload_var_i64()? as u64)?
            }
            datum::VAR_UINT_FLAG => self.append_u64(raw_datum.read_datum_payload_var_u64()?)?,
            _ => {
                return Err(Error::InvalidDataType(format!(
                    "Unsupported datum flag {} for Int vector",
                    flag
                )))
            }
        }
        Ok(())
    }

    /// Get the u64 datum of the row in the column.
    #[inline]
    pub fn get_u64(&self, idx: usize) -> Result<u64> {
        let start = idx * self.fixed_len;
        let end = start + self.fixed_len;
        let mut data = &self.data[start..end];
        data.read_u64_le().map_err(Error::from)
    }

    /// Append a f64 datum to the column.
    #[inline]
    pub fn append_f64(&mut self, v: f64) -> Result<()> {
        self.data.write_f64_le(v)?;
        self.finish_append_fixed();
        Ok(())
    }

    #[inline]
    pub fn append_f64_datum(&mut self, src_datum: &[u8]) -> Result<()> {
        if src_datum.is_empty() {
            return Err(Error::InvalidDataType(
                "Failed to decode datum flag".to_owned(),
            ));
        }
        let flag = src_datum[0];
        let mut raw_datum = &src_datum[1..];
        match flag {
            datum::NIL_FLAG => self.append_null(),
            // In both index and record, it's flag is `FLOAT`. See TiDB's `encode()`.
            datum::FLOAT_FLAG => {
                let v = raw_datum.read_datum_payload_f64()?;
                self.append_f64(v)?;
            }
            _ => {
                return Err(Error::InvalidDataType(format!(
                    "Unsupported datum flag {} for Real vector",
                    flag
                )))
            }
        }
        Ok(())
    }

    /// Append a f32 datum to the column.
    #[inline]
    pub fn append_f32(&mut self, v: f32) -> Result<()> {
        self.data.write_f32_le(v)?;
        self.finish_append_fixed();
        Ok(())
    }

    pub fn append_f32_datum(&mut self, src_datum: &[u8]) -> Result<()> {
        if src_datum.is_empty() {
            return Err(Error::InvalidDataType(
                "Failed to decode datum flag".to_owned(),
            ));
        }
        let flag = src_datum[0];
        let mut raw_datum = &src_datum[1..];
        match flag {
            datum::NIL_FLAG => self.append_null(),
            // In both index and record, it's flag is `FLOAT`. See TiDB's `encode()`.
            datum::FLOAT_FLAG => {
                let v = raw_datum.read_datum_payload_f64()?;
                self.append_f32(v as f32)?;
            }
            _ => {
                return Err(Error::InvalidDataType(format!(
                    "Unsupported datum flag {} for Real vector",
                    flag
                )))
            }
        }
        Ok(())
    }

    /// Get the f64 datum of the row in the column.
    #[inline]
    pub fn get_f64(&self, idx: usize) -> Result<f64> {
        let start = idx * self.fixed_len;
        let end = start + self.fixed_len;
        let mut data = &self.data[start..end];
        data.read_f64_le().map_err(Error::from)
    }

    /// Get the f32 datum of the row in the column.
    #[inline]
    pub fn get_f32(&self, idx: usize) -> Result<f32> {
        let start = idx * self.fixed_len;
        let end = start + self.fixed_len;
        let mut data = &self.data[start..end];
        data.read_f32_le().map_err(Error::from)
    }

    /// Append a bytes datum to the column.
    #[inline]
    pub fn append_bytes(&mut self, byte: &[u8]) -> Result<()> {
        self.data.extend_from_slice(byte);
        self.finished_append_var();
        Ok(())
    }

    pub fn append_bytes_datum(&mut self, src_datum: &[u8]) -> Result<()> {
        if src_datum.is_empty() {
            return Err(Error::InvalidDataType(
                "Failed to decode datum flag".to_owned(),
            ));
        }
        let flag = src_datum[0];
        let mut raw_datum = &src_datum[1..];
        match flag {
            datum::NIL_FLAG => self.append_null(),
            // In index, it's flag is `BYTES`. See TiDB's `encode()`.
            // TODO: this method's performance can be further improved
            datum::BYTES_FLAG => self.append_bytes(&raw_datum.read_datum_payload_bytes()?)?,
            // In record, it's flag is `COMPACT_BYTES`. See TiDB's `encode()`.
            datum::COMPACT_BYTES_FLAG => {
                let vn = raw_datum.read_var_i64()? as usize;
                let data = raw_datum.read_bytes(vn)?;
                self.append_bytes(&data[0..vn])?;
            }
            _ => {
                return Err(Error::InvalidDataType(format!(
                    "Unsupported datum flag {} for Bytes vector",
                    flag
                )))
            }
        }
        Ok(())
    }

    /// Get the bytes datum of the row in the column.
    #[inline]
    pub fn get_bytes(&self, idx: usize) -> &[u8] {
        let start = self.var_offsets[idx];
        let end = self.var_offsets[idx + 1];
        &self.data[start..end]
    }

    /// Append a time datum to the column.
    #[inline]
    pub fn append_time(&mut self, t: Time) -> Result<()> {
        self.data.write_time(t)?;
        self.finish_append_fixed();
        Ok(())
    }

    pub fn append_time_datum(
        &mut self,
        src_datum: &[u8],
        ctx: &mut EvalContext,
        field_type: &FieldType,
    ) -> Result<()> {
        if src_datum.is_empty() {
            return Err(Error::InvalidDataType(
                "Failed to decode datum flag".to_owned(),
            ));
        }
        let flag = src_datum[0];
        let raw_datum = &src_datum[1..];

        match flag {
            datum::NIL_FLAG => self.append_null(),
            // In index, it's flag is `UINT`. See TiDB's `encode()`.
            datum::UINT_FLAG => {
                self.data
                    .write_time_to_chunk_by_datum_payload_int(raw_datum, ctx, field_type)?;
                self.finish_append_fixed();
            }
            // In record, it's flag is `VAR_UINT`. See TiDB's `flatten()` and `encode()`.
            datum::VAR_UINT_FLAG => {
                self.data
                    .write_time_to_chunk_by_datum_payload_varint(raw_datum, ctx, field_type)?;
                self.finish_append_fixed();
            }
            _ => {
                return Err(Error::InvalidDataType(format!(
                    "Unsupported datum flag {} for DateTime vector.",
                    flag
                )))
            }
        }
        Ok(())
    }

    /// Get the time datum of the row in the column.
    #[inline]
    pub fn get_time(&self, idx: usize) -> Result<Time> {
        let start = idx * self.fixed_len;
        let end = start + self.fixed_len;
        let mut data = &self.data[start..end];
        data.read_time_from_chunk()
    }

    /// Append a duration datum to the column.
    #[inline]
    pub fn append_duration(&mut self, d: Duration) -> Result<()> {
        self.data.write_duration_to_chunk(d)?;
        self.finish_append_fixed();
        Ok(())
    }

    pub fn append_duration_datum(&mut self, src_datum: &[u8]) -> Result<()> {
        if src_datum.is_empty() {
            return Err(Error::InvalidDataType(
                "Failed to decode datum flag".to_owned(),
            ));
        }
        let flag = src_datum[0];
        let raw_datum = &src_datum[1..];
        match flag {
            datum::NIL_FLAG => self.append_null(),
            // In index, it's flag is `DURATION`. See TiDB's `encode()`.
            datum::DURATION_FLAG => {
                self.data
                    .write_duration_to_chunk_by_datum_payload_int(raw_datum)?;
                self.finish_append_fixed();
            }
            // In record, it's flag is `VAR_INT`. See TiDB's `flatten()` and `encode()`.
            datum::VAR_INT_FLAG => {
                self.data
                    .write_duration_to_chunk_by_datum_payload_varint(raw_datum)?;
                self.finish_append_fixed();
            }
            _ => {
                return Err(Error::InvalidDataType(format!(
                    "Unsupported datum flag {} for Duration vector",
                    flag
                )))
            }
        }
        Ok(())
    }

    /// Get the duration datum of the row in the column.
    #[inline]
    pub fn get_duration(&self, idx: usize, fsp: isize) -> Result<Duration> {
        let start = idx * self.fixed_len;
        let end = start + self.fixed_len;
        let mut data = &self.data[start..end];
        data.read_duration_from_chunk(fsp)
    }

    /// Append a decimal datum to the column.
    #[inline]
    pub fn append_decimal(&mut self, d: &Decimal) -> Result<()> {
        self.data.write_decimal_to_chunk(d)?;
        self.finish_append_fixed();
        Ok(())
    }

    pub fn append_decimal_datum(&mut self, src_datum: &[u8]) -> Result<()> {
        if src_datum.is_empty() {
            return Err(Error::InvalidDataType(
                "Failed to decode datum flag".to_owned(),
            ));
        }
        let flag = src_datum[0];
        let raw_datum = &src_datum[1..];
        match flag {
            datum::NIL_FLAG => self.append_null(),
            // In both index and record, it's flag is `DECIMAL`. See TiDB's `encode()`.
            datum::DECIMAL_FLAG => {
                self.data
                    .write_decimal_to_chunk_by_datum_payload(raw_datum)?;
                self.finish_append_fixed();
            }
            _ => {
                return Err(Error::InvalidDataType(format!(
                    "Unsupported datum flag {} for Decimal vector",
                    flag
                )))
            }
        }
        Ok(())
    }

    /// Get the decimal datum of the row in the column.
    #[inline]
    pub fn get_decimal(&self, idx: usize) -> Result<Decimal> {
        let start = idx * self.fixed_len;
        let end = start + self.fixed_len;
        let mut data = &self.data[start..end];
        data.read_decimal_from_chunk()
    }

    /// Append a json datum to the column.
    #[inline]
    pub fn append_json(&mut self, j: &Json) -> Result<()> {
        self.data.write_json(j)?;
        self.finished_append_var();
        Ok(())
    }

    /// Append a json datum in raw bytes to the column.
    pub fn append_json_datum(&mut self, src_datum: &[u8]) -> Result<()> {
        if src_datum.is_empty() {
            return Err(Error::InvalidDataType(
                "Failed to decode datum flag".to_owned(),
            ));
        }
        let flag = src_datum[0];
        let raw_datum = &src_datum[1..];
        match flag {
            datum::NIL_FLAG => self.append_null(),
            // In both index and record, it's flag is `JSON`. See TiDB's `encode()`.
            datum::JSON_FLAG => {
                self.data.write_json_to_chunk_by_datum_payload(raw_datum)?;
                self.finished_append_var();
            }
            _ => {
                return Err(Error::InvalidDataType(format!(
                    "Unsupported datum flag {} for Json vector",
                    flag
                )))
            }
        }
        Ok(())
    }

    /// Get the json datum of the row in the column.
    #[inline]
    pub fn get_json(&self, idx: usize) -> Result<Json> {
        let start = self.var_offsets[idx];
        let end = self.var_offsets[idx + 1];
        let mut data = &self.data[start..end];
        data.read_json()
    }

    /// Return the total rows in the column.
    #[inline]
    pub fn len(&self) -> usize {
        self.length
    }

    #[inline]
    pub fn is_empty(&self) -> bool {
        self.len() == 0
    }

    #[cfg(test)]
    pub fn decode(buf: &mut tikv_util::codec::BytesSlice<'_>, tp: FieldTypeTp) -> Result<Column> {
        let length = buf.read_u32_le()? as usize;
        let mut col = Column::new(tp, length);
        col.length = length;
        col.null_cnt = buf.read_u32_le()? as usize;
        let null_length = (col.length + 7) / 8 as usize;
        if col.null_cnt > 0 {
            col.null_bitmap = buf.read_bytes(null_length)?.to_vec();
        } else {
            col.null_bitmap = vec![0xFF; null_length];
        }

        let data_length = if col.is_fixed() {
            col.fixed_len * col.length
        } else {
            col.var_offsets.clear();
            for _ in 0..=length {
                col.var_offsets.push(buf.read_i64_le()? as usize);
            }
            col.var_offsets[col.length]
        };
        col.data = buf.read_bytes(data_length)?.to_vec();
        Ok(col)
    }
}

/// `ChunkColumnEncoder` encodes the Chunk column.
pub trait ChunkColumnEncoder: NumberEncoder {
    fn write_chunk_column(&mut self, col: &Column) -> Result<()> {
        // length
        self.write_u32_le(col.length as u32)?;
        // null_cnt
        self.write_u32_le(col.null_cnt as u32)?;
        // bitmap
        if col.null_cnt > 0 {
            let length = (col.length + 7) / 8;
            self.write_bytes(&col.null_bitmap[0..length])?;
        }
        // offsets
        if !col.is_fixed() {
            //let length = (col.length+1)*4;
            for v in &col.var_offsets {
                self.write_i64_le(*v as i64)?;
            }
        }
        // data
        self.write_bytes(&col.data)?;
        Ok(())
    }
}

impl<T: BufferWriter> ChunkColumnEncoder for T {}

#[cfg(test)]
mod tests {
    use super::*;
    use crate::codec::datum::Datum;
    use std::{f64, u64};
    use tipb::FieldType;

    #[test]
    fn test_column_i64() {
        let fields: Vec<FieldType> = vec![
            FieldTypeTp::Tiny.into(),
            FieldTypeTp::Short.into(),
            FieldTypeTp::Int24.into(),
            FieldTypeTp::Long.into(),
            FieldTypeTp::LongLong.into(),
            FieldTypeTp::Year.into(),
        ];
        let data = vec![
            Datum::Null,
            Datum::I64(-1),
            Datum::I64(12),
            Datum::I64(1024),
        ];
        for field in &fields {
            let mut column = Column::new(field.as_accessor().tp(), data.len());
            for v in &data {
                column.append_datum(v).unwrap();
            }

            for (id, expect) in data.iter().enumerate() {
                let get = column.get_datum(id, field).unwrap();
                assert_eq!(&get, expect);
            }
        }
    }

    #[test]
    fn test_column_u64() {
        let mut fields: Vec<FieldType> = vec![
            FieldTypeTp::Tiny.into(),
            FieldTypeTp::Short.into(),
            FieldTypeTp::Int24.into(),
            FieldTypeTp::Long.into(),
            FieldTypeTp::LongLong.into(),
            FieldTypeTp::Year.into(),
        ];
        for field in &mut fields {
            field.set_flag(FieldTypeFlag::UNSIGNED.bits());
        }
        let data = vec![
            Datum::Null,
            Datum::U64(1),
            Datum::U64(u64::MIN),
            Datum::U64(u64::MAX),
        ];
        test_colum_datum(fields, data);
    }

    fn test_colum_datum(fields: Vec<FieldType>, data: Vec<Datum>) {
        for field in &fields {
            let mut column = Column::new(field.as_accessor().tp(), data.len());
            for v in &data {
                column.append_datum(v).unwrap();
            }
            for (id, expect) in data.iter().enumerate() {
                let get = column.get_datum(id, field).unwrap();
                assert_eq!(&get, expect);
            }
        }
    }

    #[test]
    fn test_column_f64() {
        let fields: Vec<FieldType> = vec![FieldTypeTp::Double.into()];
        let data = vec![Datum::Null, Datum::F64(f64::MIN), Datum::F64(f64::MAX)];
        test_colum_datum(fields, data);
    }

    #[test]
    fn test_column_f32() {
        let fields: Vec<FieldType> = vec![FieldTypeTp::Float.into()];
        let data = vec![
            Datum::Null,
            Datum::F64(std::f32::MIN.into()),
            Datum::F64(std::f32::MAX.into()),
        ];
        test_colum_datum(fields, data);
    }

    #[test]
    fn test_column_time() {
        let mut ctx = EvalContext::default();
        let fields: Vec<FieldType> = vec![
            FieldTypeTp::Date.into(),
            FieldTypeTp::DateTime.into(),
            FieldTypeTp::Timestamp.into(),
        ];
        let time = Time::parse_datetime(&mut ctx, "2012-12-31 11:30:45", -1, true).unwrap();
        let data = vec![Datum::Null, Datum::Time(time)];
        test_colum_datum(fields, data);
    }

    #[test]
    fn test_column_duration() {
<<<<<<< HEAD
        let fields: Vec<FieldType> = vec![FieldTypeTp::Duration.into()];
        let duration = Duration::parse(b"10:11:12", 0).unwrap();
=======
        let fields = vec![field_type(FieldTypeTp::Duration)];
        let duration = Duration::parse(&mut EvalContext::default(), b"10:11:12", 0).unwrap();
>>>>>>> 0f08b6be
        let data = vec![Datum::Null, Datum::Dur(duration)];
        test_colum_datum(fields, data);
    }

    #[test]
    fn test_column_decimal() {
        let fields: Vec<FieldType> = vec![FieldTypeTp::NewDecimal.into()];
        let dec: Decimal = "1234.00".parse().unwrap();
        let data = vec![Datum::Null, Datum::Dec(dec)];
        test_colum_datum(fields, data);
    }

    #[test]
    fn test_column_json() {
        let fields: Vec<FieldType> = vec![FieldTypeTp::JSON.into()];
        let json: Json = r#"{"k1":"v1"}"#.parse().unwrap();

        let data = vec![Datum::Null, Datum::Json(json)];
        test_colum_datum(fields, data);
    }

    #[test]
    fn test_column_bytes() {
        let fields: Vec<FieldType> = vec![
            FieldTypeTp::VarChar.into(),
            FieldTypeTp::VarString.into(),
            FieldTypeTp::String.into(),
            FieldTypeTp::Blob.into(),
            FieldTypeTp::TinyBlob.into(),
            FieldTypeTp::MediumBlob.into(),
            FieldTypeTp::LongBlob.into(),
        ];
        let data = vec![Datum::Null, Datum::Bytes(b"xxx".to_vec())];
        test_colum_datum(fields, data);
    }
}<|MERGE_RESOLUTION|>--- conflicted
+++ resolved
@@ -989,13 +989,8 @@
 
     #[test]
     fn test_column_duration() {
-<<<<<<< HEAD
         let fields: Vec<FieldType> = vec![FieldTypeTp::Duration.into()];
-        let duration = Duration::parse(b"10:11:12", 0).unwrap();
-=======
-        let fields = vec![field_type(FieldTypeTp::Duration)];
         let duration = Duration::parse(&mut EvalContext::default(), b"10:11:12", 0).unwrap();
->>>>>>> 0f08b6be
         let data = vec![Datum::Null, Datum::Dur(duration)];
         test_colum_datum(fields, data);
     }
