[package]
name = "tidb_query"
version = "0.0.1"
edition = "2018"
publish = false
description = "A query engine to run TiDB pushed down executors"

[features]
protobuf-codec = [
  "kvproto/protobuf-codec",
  "tidb_query_datatype/protobuf-codec",
  "tipb/protobuf-codec",
]
prost-codec = [
  "kvproto/prost-codec",
  "tidb_query_datatype/prost-codec",
  "tipb/prost-codec",
]

[dependencies]
base64 = "0.10"
bitfield = "0.13.2"
bitflags = "1.0.1"
boolinator = "2.4.0"
bstr = "0.2.8"
byteorder = "1.2"
chrono = "0.4"
chrono-tz = "0.5.1"
codec = { path = "../codec" }
derive_more = "0.15.0"
failure = "0.1"
flate2 = { version = "1.0", default-features = false, features = ["zlib"] }
hex = "0.3"
indexmap = { version = "1.0", features = ["serde-1"] }
kvproto = { git = "https://github.com/pingcap/kvproto.git", default-features = false }
lazy_static = "1.3"
match_template = { path = "../match_template" }
nom = { version = "5.1.0", default-features = false, features = ["std"] }
num = { version = "0.2", default-features = false }
num-traits = "0.2"
num-derive = "0.3"
openssl = { version = "0.10" }
ordered-float = "1.0"
protobuf = "2"
quick-error = "1.2.2"
rand = "0.6.5"
regex = "1.1"
safemem = { version = "0.3", default-features = false }
serde = "1.0"
serde_json = "1.0"
servo_arc = "0.1.1"
slog = { version = "2.3", features = ["max_level_trace", "release_max_level_debug"] }
slog-global = { version = "0.1", git = "https://github.com/breeswish/slog-global.git", rev = "0e23a5baff302a9d7bccd85f8f31e43339c2f2c1" }
smallvec = "0.6"
tidb_query_codegen = { path = "../tidb_query_codegen" }
tidb_query_datatype = { path = "../tidb_query_datatype" }
tikv_util = { path = "../tikv_util" }
time = "0.1"
tipb = { git = "https://github.com/pingcap/tipb.git", default-features = false }
twoway = "0.2.0"
uuid = { version = "0.8.1", features = ["v4"] }
static_assertions = { version = "1.0", features = ["nightly"] }
<<<<<<< HEAD

[dependencies.prometheus]
version = "0.8"
features = ["nightly", "push", "process"]
=======
prometheus = {version = "0.8", features = ["nightly", "push", "process"]}
>>>>>>> 6b0767b5

[dependencies.prometheus-static-metric]
version = "0.2.0"

[dependencies.yatp]
git = "https://github.com/renkai/yatp.git"
branch = "master"

[dev-dependencies]
profiler = { path = "../profiler" }
panic_hook = { path = "../panic_hook" }
tipb_helper = { path = "../tipb_helper" }
futures = "0.3"<|MERGE_RESOLUTION|>--- conflicted
+++ resolved
@@ -60,21 +60,14 @@
 twoway = "0.2.0"
 uuid = { version = "0.8.1", features = ["v4"] }
 static_assertions = { version = "1.0", features = ["nightly"] }
-<<<<<<< HEAD
-
-[dependencies.prometheus]
-version = "0.8"
-features = ["nightly", "push", "process"]
-=======
 prometheus = {version = "0.8", features = ["nightly", "push", "process"]}
->>>>>>> 6b0767b5
 
 [dependencies.prometheus-static-metric]
-version = "0.2.0"
+git = "https://github.com/tikv/rust-prometheus.git"
+rev = "d919ccd35976b9b84b8d03c07138c1cc05a36087"
 
 [dependencies.yatp]
-git = "https://github.com/renkai/yatp.git"
-branch = "master"
+git = "https://github.com/tikv/yatp.git"
 
 [dev-dependencies]
 profiler = { path = "../profiler" }
