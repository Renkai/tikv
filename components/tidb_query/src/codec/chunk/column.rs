--- conflicted
+++ resolved
@@ -5,19 +5,6 @@
 use codec::buffer::{BufferReader, BufferWriter};
 use codec::number::{NumberDecoder, NumberEncoder};
 use tidb_query_datatype::prelude::*;
-<<<<<<< HEAD
-use tidb_query_datatype::{FieldTypeFlag, FieldTypeTp};
-use tipb::FieldType;
-
-use super::{Error, Result};
-use crate::codec::datum;
-use crate::codec::datum_codec::{DatumChunkEncoder, DatumPayloadDecoder};
-use crate::codec::mysql::decimal::{DecimalPayloadDatumChunkEncoder, DECIMAL_STRUCT_SIZE};
-use crate::codec::mysql::time::TimePayloadDatumnChunkEncoder;
-use crate::codec::mysql::{
-    Decimal, DecimalDecoder, DecimalEncoder, Duration, DurationDecoder, DurationEncoder, Json,
-    JsonDatumPayloadChunkEncoder, JsonDecoder, JsonEncoder, Time, TimeDecoder, TimeEncoder,
-=======
 use tidb_query_datatype::{EvalType, FieldTypeFlag, FieldTypeTp};
 use tikv_util::buffer_vec::BufferVec;
 use tipb::FieldType;
@@ -31,20 +18,11 @@
 };
 use crate::codec::mysql::duration::{
     Duration, DurationDatumPayloadChunkEncoder, DurationDecoder, DurationEncoder,
->>>>>>> abd5dc9c
 };
 use crate::codec::mysql::json::{Json, JsonDatumPayloadChunkEncoder, JsonDecoder, JsonEncoder};
 use crate::codec::mysql::time::{Time, TimeDatumPayloadChunkEncoder, TimeDecoder, TimeEncoder};
 use crate::codec::Datum;
 use crate::expr::EvalContext;
-<<<<<<< HEAD
-use codec::buffer::{BufferReader, BufferWriter};
-use codec::number::{NumberDecoder, NumberEncoder};
-use std::convert::From;
-#[cfg(test)]
-use tikv_util::codec::BytesSlice;
-=======
->>>>>>> abd5dc9c
 
 /// `Column` stores the same column data of multi rows in one chunk.
 #[derive(Default)]
@@ -407,11 +385,7 @@
 
     /// Append null to the column.
     #[inline]
-<<<<<<< HEAD
-    pub fn append_null(&mut self) -> Result<()> {
-=======
     pub fn append_null(&mut self) {
->>>>>>> abd5dc9c
         self.append_null_bitmap(false);
         if self.is_fixed() {
             let len = self.fixed_len + self.data.len();
@@ -517,18 +491,6 @@
         Ok(())
     }
 
-    /// Append datum bytes in signed int 64 format
-    #[inline]
-    pub fn append_i64_datum(&mut self, raw_datum: &[u8]) -> Result<()> {
-        self.write_i64_to_chunk_by_datum(raw_datum)
-    }
-
-    /// Append datum bytes in unsigned int 64 format
-    #[inline]
-    pub fn append_u64_datum(&mut self, raw_datum: &[u8]) -> Result<()> {
-        self.write_u64_to_chunk_by_datum(raw_datum)
-    }
-
     /// Get the u64 datum of the row in the column.
     #[inline]
     pub fn get_u64(&self, idx: usize) -> Result<u64> {
@@ -605,14 +567,6 @@
         Ok(())
     }
 
-    #[inline]
-    pub fn append_f32_datum(&mut self, raw_datum: &[u8]) -> Result<()> {
-        self.write_f32_to_chunk_by_datum(raw_datum)
-    }
-    #[inline]
-    pub fn append_f64_datum(&mut self, raw_datum: &[u8]) -> Result<()> {
-        self.write_f64_to_chunk_by_datum(raw_datum)
-    }
     /// Get the f64 datum of the row in the column.
     #[inline]
     pub fn get_f64(&self, idx: usize) -> Result<f64> {
@@ -668,19 +622,6 @@
         Ok(())
     }
 
-    /// Append a bytes in raw datum format to the column.
-    #[inline]
-    pub fn append_bytes_datum(&mut self, raw_datum: &[u8]) -> Result<()> {
-        self.write_bytes_to_chunk_by_datum(raw_datum)
-    }
-    #[inline]
-    fn append_compact_bytes(&mut self, mut raw_datum: &[u8]) -> Result<()> {
-        let vn = raw_datum.read_var_i64()? as usize;
-        let data = raw_datum.read_bytes(vn)?;
-        self.append_bytes(&data[0..vn])?;
-        Ok(())
-    }
-
     /// Get the bytes datum of the row in the column.
     #[inline]
     pub fn get_bytes(&self, idx: usize) -> &[u8] {
@@ -735,23 +676,9 @@
         Ok(())
     }
 
-    #[inline]
-    pub fn append_time_datum(
-        &mut self,
-        raw_datum: &[u8],
-        ctx: &mut EvalContext,
-        field_type: &FieldType,
-    ) -> Result<()> {
-        self.write_time_to_chunk_by_datum(raw_datum, ctx, field_type)
-    }
-
     /// Get the time datum of the row in the column.
     #[inline]
-<<<<<<< HEAD
-    pub fn get_time(&self, ctx: &mut EvalContext, idx: usize) -> Result<Time> {
-=======
     pub fn get_time(&self, idx: usize) -> Result<Time> {
->>>>>>> abd5dc9c
         let start = idx * self.fixed_len;
         let end = start + self.fixed_len;
         let mut data = &self.data[start..end];
@@ -798,11 +725,6 @@
         Ok(())
     }
 
-    /// Append a duration datum in raw bytes to the column.
-    #[inline]
-    pub fn append_duration_datum(&mut self, raw_datum: &[u8]) -> Result<()> {
-        self.write_duration_to_chunk_by_datum(raw_datum)
-    }
     /// Get the duration datum of the row in the column.
     #[inline]
     pub fn get_duration(&self, idx: usize, fsp: isize) -> Result<Duration> {
@@ -846,11 +768,6 @@
         Ok(())
     }
 
-    #[inline]
-    pub fn append_decimal_datum(&mut self, raw_datum: &[u8]) -> Result<()> {
-        self.write_decimal_to_chunk_by_datum(raw_datum)
-    }
-
     /// Get the decimal datum of the row in the column.
     #[inline]
     pub fn get_decimal(&self, idx: usize) -> Result<Decimal> {
@@ -894,11 +811,6 @@
         Ok(())
     }
 
-    /// Append a json datum in raw bytes to the column.
-    #[inline]
-    pub fn append_json_datum(&mut self, raw_datum: &[u8]) -> Result<()> {
-        self.write_json_to_chunk_by_datum(raw_datum)
-    }
     /// Get the json datum of the row in the column.
     #[inline]
     pub fn get_json(&self, idx: usize) -> Result<Json> {
@@ -946,241 +858,9 @@
     }
 }
 
-<<<<<<< HEAD
-impl DatumChunkEncoder for Column {
-    #[inline]
-    fn write_decimal_to_chunk_by_datum(&mut self, src_datum: &[u8]) -> Result<()> {
-        if src_datum.is_empty() {
-            return Err(Error::InvalidDataType(
-                "Failed to decode datum flag".to_owned(),
-            ));
-        }
-        let flag = src_datum[0];
-        let raw_datum = &src_datum[1..];
-        match flag {
-            datum::NIL_FLAG => self.append_null(),
-            // In both index and record, it's flag is `DECIMAL`. See TiDB's `encode()`.
-            datum::DECIMAL_FLAG => {
-                self.data
-                    .write_decimal_to_chunk_by_datum_payload(raw_datum)?;
-                self.finish_append_fixed()
-            }
-            _ => Err(Error::InvalidDataType(format!(
-                "Unsupported datum flag {} for Decimal vector",
-                flag
-            ))),
-        }
-    }
-
-    #[inline]
-    fn write_i64_to_chunk_by_datum(&mut self, src_datum: &[u8]) -> Result<()> {
-        if src_datum.is_empty() {
-            return Err(Error::InvalidDataType(
-                "Failed to decode datum flag".to_owned(),
-            ));
-        }
-        let flag = src_datum[0];
-        let mut raw_datum = &src_datum[1..];
-        match flag {
-            datum::NIL_FLAG => self.append_null(),
-            datum::INT_FLAG => self.append_i64(raw_datum.read_datum_payload_i64()?),
-            datum::UINT_FLAG => self.append_i64(raw_datum.read_datum_payload_u64()? as i64),
-            datum::VAR_INT_FLAG => self.append_i64(raw_datum.read_datum_payload_var_i64()?),
-            datum::VAR_UINT_FLAG => self.append_i64(raw_datum.read_datum_payload_var_u64()? as i64),
-            _ => Err(Error::InvalidDataType(format!(
-                "Unsupported datum flag {} for Int vector",
-                flag
-            ))),
-        }
-    }
-
-    #[inline]
-    fn write_u64_to_chunk_by_datum(&mut self, src_datum: &[u8]) -> Result<()> {
-        if src_datum.is_empty() {
-            return Err(Error::InvalidDataType(
-                "Failed to decode datum flag".to_owned(),
-            ));
-        }
-        let flag = src_datum[0];
-        let mut raw_datum = &src_datum[1..];
-        match flag {
-            datum::NIL_FLAG => self.append_null(),
-            datum::INT_FLAG => self.append_u64(raw_datum.read_datum_payload_i64()? as u64),
-            datum::UINT_FLAG => self.append_u64(raw_datum.read_datum_payload_u64()?),
-            datum::VAR_INT_FLAG => self.append_u64(raw_datum.read_datum_payload_var_i64()? as u64),
-            datum::VAR_UINT_FLAG => self.append_u64(raw_datum.read_datum_payload_var_u64()?),
-            _ => Err(Error::InvalidDataType(format!(
-                "Unsupported datum flag {} for Int vector",
-                flag
-            ))),
-        }
-    }
-
-    #[inline]
-    fn write_f32_to_chunk_by_datum(&mut self, src_datum: &[u8]) -> Result<()> {
-        if src_datum.is_empty() {
-            return Err(Error::InvalidDataType(
-                "Failed to decode datum flag".to_owned(),
-            ));
-        }
-        let flag = src_datum[0];
-        let mut raw_datum = &src_datum[1..];
-        match flag {
-            datum::NIL_FLAG => self.append_null(),
-            // In both index and record, it's flag is `FLOAT`. See TiDB's `encode()`.
-            datum::FLOAT_FLAG => {
-                let v = raw_datum.read_datum_payload_f64()?;
-                self.append_f32(v as f32)
-            }
-            _ => Err(Error::InvalidDataType(format!(
-                "Unsupported datum flag {} for Real vector",
-                flag
-            ))),
-        }
-    }
-
-    #[inline]
-    fn write_f64_to_chunk_by_datum(&mut self, src_datum: &[u8]) -> Result<()> {
-        if src_datum.is_empty() {
-            return Err(Error::InvalidDataType(
-                "Failed to decode datum flag".to_owned(),
-            ));
-        }
-        let flag = src_datum[0];
-        let mut raw_datum = &src_datum[1..];
-        match flag {
-            datum::NIL_FLAG => self.append_null(),
-            // In both index and record, it's flag is `FLOAT`. See TiDB's `encode()`.
-            datum::FLOAT_FLAG => {
-                let v = raw_datum.read_datum_payload_f64()?;
-                self.append_f64(v)
-            }
-            _ => Err(Error::InvalidDataType(format!(
-                "Unsupported datum flag {} for Real vector",
-                flag
-            ))),
-        }
-    }
-
-    #[inline]
-    fn write_bytes_to_chunk_by_datum(&mut self, src_datum: &[u8]) -> Result<()> {
-        if src_datum.is_empty() {
-            return Err(Error::InvalidDataType(
-                "Failed to decode datum flag".to_owned(),
-            ));
-        }
-        let flag = src_datum[0];
-        let mut raw_datum = &src_datum[1..];
-        match flag {
-            datum::NIL_FLAG => self.append_null(),
-            // In index, it's flag is `BYTES`. See TiDB's `encode()`.
-            // TODO: this method's performance can be further improved
-            datum::BYTES_FLAG => self.append_bytes(&raw_datum.read_datum_payload_bytes()?),
-            // In record, it's flag is `COMPACT_BYTES`. See TiDB's `encode()`.
-            datum::COMPACT_BYTES_FLAG => self.append_compact_bytes(raw_datum),
-            _ => Err(Error::InvalidDataType(format!(
-                "Unsupported datum flag {} for Bytes vector",
-                flag
-            ))),
-        }
-    }
-
-    #[inline]
-    fn write_duration_to_chunk_by_datum(&mut self, src_datum: &[u8]) -> Result<()> {
-        if src_datum.is_empty() {
-            return Err(Error::InvalidDataType(
-                "Failed to decode datum flag".to_owned(),
-            ));
-        }
-        let flag = src_datum[0];
-        let mut raw_datum = &src_datum[1..];
-        match flag {
-            datum::NIL_FLAG => self.append_null(),
-            // In index, it's flag is `DURATION`. See TiDB's `encode()`.
-            datum::DURATION_FLAG => {
-                let v = raw_datum.read_datum_payload_i64()?;
-                self.append_i64(v)
-            }
-            // In record, it's flag is `VAR_INT`. See TiDB's `flatten()` and `encode()`.
-            datum::VAR_INT_FLAG => {
-                let v = raw_datum.read_datum_payload_var_i64()?;
-                self.append_i64(v)
-            }
-            _ => Err(Error::InvalidDataType(format!(
-                "Unsupported datum flag {} for Duration vector",
-                flag
-            ))),
-        }
-    }
-
-    #[inline]
-    fn write_time_to_chunk_by_datum(
-        &mut self,
-        src_datum: &[u8],
-        ctx: &mut EvalContext,
-        field_type: &FieldType,
-    ) -> Result<()> {
-        if src_datum.is_empty() {
-            return Err(Error::InvalidDataType(
-                "Failed to decode datum flag".to_owned(),
-            ));
-        }
-        let flag = src_datum[0];
-        let raw_datum = &src_datum[1..];
-
-        match flag {
-            datum::NIL_FLAG => self.append_null(),
-            // In index, it's flag is `UINT`. See TiDB's `encode()`.
-            datum::UINT_FLAG => {
-                self.data
-                    .write_time_to_chunk_by_datum_payload(raw_datum, false, ctx, field_type)?;
-                self.finish_append_fixed()
-            }
-            // In record, it's flag is `VAR_UINT`. See TiDB's `flatten()` and `encode()`.
-            datum::VAR_UINT_FLAG => {
-                self.data
-                    .write_time_to_chunk_by_datum_payload(raw_datum, true, ctx, field_type)?;
-                self.finish_append_fixed()
-            }
-            _ => Err(Error::InvalidDataType(format!(
-                "Unsupported datum flag {} for DateTime vector.",
-                flag
-            ))),
-        }
-    }
-
-    #[inline]
-    fn write_json_to_chunk_by_datum(&mut self, src_datum: &[u8]) -> Result<()> {
-        if src_datum.is_empty() {
-            return Err(Error::InvalidDataType(
-                "Failed to decode datum flag".to_owned(),
-            ));
-        }
-        let flag = src_datum[0];
-        let raw_datum = &src_datum[1..];
-        match flag {
-            datum::NIL_FLAG => self.append_null(),
-            // In both index and record, it's flag is `JSON`. See TiDB's `encode()`.
-            datum::JSON_FLAG => {
-                self.data.write_json_to_chunk_by_datum_payload(raw_datum)?;
-                self.finished_append_var()
-            }
-            _ => Err(Error::InvalidDataType(format!(
-                "Unsupported datum flag {} for Json vector",
-                flag
-            ))),
-        }
-    }
-}
-
-/// `ColumnEncoder` encodes the column.
-pub trait ColumnEncoder: NumberEncoder {
-    fn write_column(&mut self, col: &Column) -> Result<()> {
-=======
 /// `ChunkColumnEncoder` encodes the Chunk column.
 pub trait ChunkColumnEncoder: NumberEncoder {
     fn write_chunk_column(&mut self, col: &Column) -> Result<()> {
->>>>>>> abd5dc9c
         // length
         self.write_u32_le(col.length as u32)?;
         // null_cnt
