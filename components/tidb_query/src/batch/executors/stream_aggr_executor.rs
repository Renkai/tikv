// Copyright 2019 TiKV Project Authors. Licensed under Apache-2.0.

use std::convert::TryFrom;
use std::{cmp::Ordering, sync::Arc};

use tidb_query_datatype::{EvalType, FieldTypeAccessor};
use tipb::Aggregation;
use tipb::{Expr, FieldType};

use crate::aggr_fn::*;
use crate::batch::executors::util::aggr_executor::*;
use crate::batch::executors::util::*;
use crate::batch::interface::*;
use crate::codec::batch::{LazyBatchColumn, LazyBatchColumnVec};
use crate::codec::data_type::*;
use crate::expr::{EvalConfig, EvalContext};
use crate::rpn_expr::RpnStackNode;
use crate::rpn_expr::{RpnExpression, RpnExpressionBuilder};
use crate::storage::IntervalRange;
use crate::Result;

pub struct BatchStreamAggregationExecutor<Src: BatchExecutor>(
    AggregationExecutor<Src, BatchStreamAggregationImpl>,
);

impl<Src: BatchExecutor> BatchExecutor for BatchStreamAggregationExecutor<Src> {
    type StorageStats = Src::StorageStats;

    #[inline]
    fn schema(&self) -> &[FieldType] {
        self.0.schema()
    }

    #[inline]
    fn next_batch(
        &mut self,
        scan_rows: usize,
        span: rustracing::span::Span<()>,
    ) -> BatchExecuteResult {
        let _child_span = span.child("coprocessor BatchStreamAggregationExecutor", |options| {
            options.start_with_state(())
        });
        self.0.next_batch(scan_rows, span)
    }

    #[inline]
    fn collect_exec_stats(&mut self, dest: &mut ExecuteStats) {
        self.0.collect_exec_stats(dest);
    }

    #[inline]
    fn collect_storage_stats(&mut self, dest: &mut Self::StorageStats) {
        self.0.collect_storage_stats(dest);
    }

    #[inline]
    fn take_scanned_range(&mut self) -> IntervalRange {
        self.0.take_scanned_range()
    }
}

// We assign a dummy type `Box<dyn BatchExecutor<StorageStats = ()>>` so that we can omit the type
// when calling `check_supported`.
impl BatchStreamAggregationExecutor<Box<dyn BatchExecutor<StorageStats = ()>>> {
    /// Checks whether this executor can be used.
    #[inline]
    pub fn check_supported(descriptor: &Aggregation) -> Result<()> {
        let group_by_definitions = descriptor.get_group_by();
        assert!(!group_by_definitions.is_empty());
        for def in group_by_definitions {
            RpnExpressionBuilder::check_expr_tree_supported(def)?;
            // Works for both vector and scalar. No need to check as other aggregation executor.
        }

        let aggr_definitions = descriptor.get_agg_func();
        for def in aggr_definitions {
            AllAggrDefinitionParser.check_supported(def)?;
        }
        Ok(())
    }
}

pub struct BatchStreamAggregationImpl {
    group_by_exps: Vec<RpnExpression>,

    /// used in the `iterate_each_group_for_aggregation` method
    group_by_exps_types: Vec<EvalType>,

    group_by_field_type: Vec<FieldType>,

    /// Stores all group keys for the current result partial.
    /// The last `group_by_exps.len()` elements are the keys of the last group.
    keys: Vec<ScalarValue>,

    /// Stores all group states for the current result partial.
    /// The last `each_aggr_fn.len()` elements are the states of the last group.
    states: Vec<Box<dyn AggrFunctionState>>,

    /// Stores evaluation results of group by expressions.
    /// It is just used to reduce allocations. The lifetime is not really 'static. The elements
    /// are only valid in the same batch where they are added.
    group_by_results_unsafe: Vec<RpnStackNode<'static>>,

    /// Stores evaluation results of aggregate expressions.
    /// It is just used to reduce allocations. The lifetime is not really 'static. The elements
    /// are only valid in the same batch where they are added.
    aggr_expr_results_unsafe: Vec<RpnStackNode<'static>>,
}

impl<Src: BatchExecutor> BatchStreamAggregationExecutor<Src> {
    #[cfg(test)]
    pub fn new_for_test(
        src: Src,
        group_by_exps: Vec<RpnExpression>,
        aggr_defs: Vec<Expr>,
        aggr_def_parser: impl AggrDefinitionParser,
    ) -> Self {
        Self::new_impl(
            Arc::new(EvalConfig::default()),
            src,
            group_by_exps,
            aggr_defs,
            aggr_def_parser,
        )
        .unwrap()
    }

    pub fn new(
        config: Arc<EvalConfig>,
        src: Src,
        group_by_exp_defs: Vec<Expr>,
        aggr_defs: Vec<Expr>,
    ) -> Result<Self> {
        let schema_len = src.schema().len();
        let mut group_by_exps = Vec::with_capacity(group_by_exp_defs.len());
        let mut ctx = EvalContext::new(config.clone());
        for def in group_by_exp_defs {
            group_by_exps.push(RpnExpressionBuilder::build_from_expr_tree(
                def, &mut ctx, schema_len,
            )?);
        }

        Self::new_impl(
            config,
            src,
            group_by_exps,
            aggr_defs,
            AllAggrDefinitionParser,
        )
    }

    #[inline]
    fn new_impl(
        config: Arc<EvalConfig>,
        src: Src,
        group_by_exps: Vec<RpnExpression>,
        aggr_defs: Vec<Expr>,
        aggr_def_parser: impl AggrDefinitionParser,
    ) -> Result<Self> {
        let group_by_field_type: Vec<FieldType> = group_by_exps
            .iter()
            .map(|exp| exp.ret_field_type(src.schema()).clone())
            .collect();
        let group_by_exps_types: Vec<EvalType> = group_by_field_type
            .iter()
            .map(|field_type| {
                // The unwrap is fine because aggregate function parser should never return an
                // eval type that we cannot process later. If we made a mistake there, then we
                // should panic.
                EvalType::try_from(field_type.as_accessor().tp()).unwrap()
            })
            .collect();

        let group_by_len = group_by_exps.len();
        let aggr_impl = BatchStreamAggregationImpl {
            group_by_exps,
            group_by_exps_types,
            group_by_field_type,
            keys: Vec::new(),
            states: Vec::new(),
            group_by_results_unsafe: Vec::with_capacity(group_by_len),
            aggr_expr_results_unsafe: Vec::with_capacity(aggr_defs.len()),
        };

        Ok(Self(AggregationExecutor::new(
            aggr_impl,
            src,
            config,
            aggr_defs,
            aggr_def_parser,
        )?))
    }
}

impl<Src: BatchExecutor> AggregationExecutorImpl<Src> for BatchStreamAggregationImpl {
    #[inline]
    fn prepare_entities(&mut self, entities: &mut Entities<Src>) {
        let src_schema = entities.src.schema();
        for group_by_exp in &self.group_by_exps {
            entities
                .schema
                .push(group_by_exp.ret_field_type(src_schema).clone());
        }
    }

    #[inline]
    fn process_batch_input(
        &mut self,
        entities: &mut Entities<Src>,
        mut input_physical_columns: LazyBatchColumnVec,
        input_logical_rows: &[usize],
    ) -> Result<()> {
        let context = &mut entities.context;
        let src_schema = entities.src.schema();

        let logical_rows_len = input_logical_rows.len();
        let group_by_len = self.group_by_exps.len();
        let aggr_fn_len = entities.each_aggr_fn.len();

        // Decode columns with mutable input first, so subsequent access to input can be immutable
        // (and the borrow checker will be happy)
        ensure_columns_decoded(
            context,
            &self.group_by_exps,
            src_schema,
            &mut input_physical_columns,
            input_logical_rows,
        )?;
        ensure_columns_decoded(
            context,
            &entities.each_aggr_exprs,
            src_schema,
            &mut input_physical_columns,
            input_logical_rows,
        )?;
        assert!(self.group_by_results_unsafe.is_empty());
        assert!(self.aggr_expr_results_unsafe.is_empty());
        unsafe {
            eval_exprs_decoded_no_lifetime(
                context,
                &self.group_by_exps,
                src_schema,
                &input_physical_columns,
                input_logical_rows,
                &mut self.group_by_results_unsafe,
            )?;
            eval_exprs_decoded_no_lifetime(
                context,
                &entities.each_aggr_exprs,
                src_schema,
                &input_physical_columns,
                input_logical_rows,
                &mut self.aggr_expr_results_unsafe,
            )?;
        }

        // Stores input references, clone them when needed
        let mut group_key_ref = Vec::with_capacity(group_by_len);
        let mut group_start_logical_row = 0;
        for logical_row_idx in 0..logical_rows_len {
            for group_by_result in &self.group_by_results_unsafe {
                group_key_ref.push(group_by_result.get_logical_scalar_ref(logical_row_idx));
            }
            let group_match = || -> Result<bool> {
                match self.keys.rchunks_exact(group_by_len).next() {
                    Some(current_key) => {
                        for group_by_col_index in 0..group_by_len {
                            if current_key[group_by_col_index]
                                .as_scalar_value_ref()
                                .cmp_sort_key(
                                    &group_key_ref[group_by_col_index],
                                    &self.group_by_field_type[group_by_col_index],
                                )?
                                != Ordering::Equal
                            {
                                return Ok(false);
                            }
                        }
                        Ok(true)
                    }
                    _ => Ok(false),
                }
            };
            if group_match()? {
                group_key_ref.clear();
            } else {
                // Update the complete group
                if logical_row_idx > 0 {
                    update_current_states(
                        context,
                        &mut self.states,
                        aggr_fn_len,
                        &self.aggr_expr_results_unsafe,
                        group_start_logical_row,
                        logical_row_idx,
                    )?;
                }

                // create a new group
                group_start_logical_row = logical_row_idx;
                self.keys
                    .extend(group_key_ref.drain(..).map(ScalarValueRef::to_owned));
                for aggr_fn in &entities.each_aggr_fn {
                    self.states.push(aggr_fn.create_state());
                }
            }
        }
        // Update the current group with the remaining data
        update_current_states(
            context,
            &mut self.states,
            aggr_fn_len,
            &self.aggr_expr_results_unsafe,
            group_start_logical_row,
            logical_rows_len,
        )?;

        // Remember to remove expression results of the current batch. They are invalid
        // in the next batch.
        self.group_by_results_unsafe.clear();
        self.aggr_expr_results_unsafe.clear();

        Ok(())
    }

    /// Note that the partial group is in count.
    #[inline]
    fn groups_len(&self) -> usize {
        self.keys
            .len()
            .checked_div(self.group_by_exps.len())
            .unwrap_or(0)
    }

    #[inline]
    fn iterate_available_groups(
        &mut self,
        entities: &mut Entities<Src>,
        src_is_drained: bool,
        mut iteratee: impl FnMut(&mut Entities<Src>, &[Box<dyn AggrFunctionState>]) -> Result<()>,
    ) -> Result<Vec<LazyBatchColumn>> {
        let number_of_groups = if src_is_drained {
            AggregationExecutorImpl::<Src>::groups_len(self)
        } else {
            // don't include the partial group
            AggregationExecutorImpl::<Src>::groups_len(self) - 1
        };

        let group_by_exps_len = self.group_by_exps.len();
        let mut group_by_columns: Vec<_> = self
            .group_by_exps_types
            .iter()
            .map(|tp| LazyBatchColumn::decoded_with_capacity_and_tp(number_of_groups, *tp))
            .collect();
        let aggr_fns_len = entities.each_aggr_fn.len();

        // key and state ranges of all available groups
        let keys_range = ..number_of_groups * group_by_exps_len;
        let states_range = ..number_of_groups * aggr_fns_len;

        if aggr_fns_len > 0 {
            for states in self.states[states_range].chunks_exact(aggr_fns_len) {
                iteratee(entities, states)?;
            }
            self.states.drain(states_range);
        }

        for (key, group_index) in self
            .keys
            .drain(keys_range)
            .zip((0..group_by_exps_len).cycle())
        {
            match_template_evaluable! {
                TT, match key {
                    ScalarValue::TT(key) => {
                        group_by_columns[group_index].mut_decoded().push(key);
                    }
                }
            }
        }

        Ok(group_by_columns)
    }

    /// We cannot ensure the last group is complete, so we can output partial results
    /// only if group count >= 2.
    #[inline]
    fn is_partial_results_ready(&self) -> bool {
        AggregationExecutorImpl::<Src>::groups_len(self) >= 2
    }
}

fn update_current_states(
    ctx: &mut EvalContext,
    states: &mut [Box<dyn AggrFunctionState>],
    aggr_fn_len: usize,
    aggr_expr_results: &[RpnStackNode<'_>],
    start_logical_row: usize,
    end_logical_row: usize,
) -> Result<()> {
    if aggr_fn_len == 0 {
        return Ok(());
    }

    if let Some(current_states) = states.rchunks_exact_mut(aggr_fn_len).next() {
        for (state, aggr_fn_input) in current_states.iter_mut().zip(aggr_expr_results) {
            match aggr_fn_input {
                RpnStackNode::Scalar { value, .. } => {
                    match_template_evaluable! {
                        TT, match value {
                            ScalarValue::TT(scalar_value) => {
                                state.update_repeat(
                                    ctx,
                                    scalar_value,
                                    end_logical_row - start_logical_row,
                                )?;
                            },
                        }
                    }
                }
                RpnStackNode::Vector { value, .. } => {
                    let physical_vec = value.as_ref();
                    let logical_rows = value.logical_rows();
                    match_template_evaluable! {
                        TT, match physical_vec {
                            VectorValue::TT(vec) => {
                                state.update_vector(
                                    ctx,
                                    vec,
                                    &logical_rows[start_logical_row..end_logical_row],
                                )?;
                            },
                        }
                    }
                }
            }
        }
    }
    Ok(())
}

#[cfg(test)]
mod tests {
    use super::*;

<<<<<<< HEAD
    use rustracing::span::Span;
    use tidb_query_datatype::FieldTypeTp;
=======
    use tidb_query_datatype::builder::FieldTypeBuilder;
    use tidb_query_datatype::{Collation, FieldTypeTp};
>>>>>>> dbed3580
    use tipb::ScalarFuncSig;

    use crate::batch::executors::util::mock_executor::MockExecutor;
    use crate::expr::EvalWarnings;
    use crate::rpn_expr::impl_arithmetic::{arithmetic_fn_meta, RealPlus};
    use crate::rpn_expr::RpnExpressionBuilder;

    #[test]
    fn test_it_works_integration() {
        use tipb::ExprType;
        use tipb_helper::ExprDefBuilder;

        // This test creates a stream aggregation executor with the following aggregate functions:
        // - COUNT(1)
        // - AVG(col_1 + 1.0)
        // And group by:
        // - col_0
        // - col_1 + 2.0

        let group_by_exps = vec![
            RpnExpressionBuilder::new().push_column_ref(0).build(),
            RpnExpressionBuilder::new()
                .push_column_ref(1)
                .push_constant(2.0)
                .push_fn_call(arithmetic_fn_meta::<RealPlus>(), 2, FieldTypeTp::Double)
                .build(),
        ];

        let aggr_definitions = vec![
            ExprDefBuilder::aggr_func(ExprType::Count, FieldTypeTp::LongLong)
                .push_child(ExprDefBuilder::constant_int(1))
                .build(),
            ExprDefBuilder::aggr_func(ExprType::Avg, FieldTypeTp::Double)
                .push_child(
                    ExprDefBuilder::scalar_func(ScalarFuncSig::PlusReal, FieldTypeTp::Double)
                        .push_child(ExprDefBuilder::column_ref(1, FieldTypeTp::Double))
                        .push_child(ExprDefBuilder::constant_real(1.0)),
                )
                .build(),
        ];

        let src_exec = make_src_executor();
        let mut exec = BatchStreamAggregationExecutor::new_for_test(
            src_exec,
            group_by_exps,
            aggr_definitions,
            AllAggrDefinitionParser,
        );

        let r = exec.next_batch(1, Span::inactive());
        assert_eq!(&r.logical_rows, &[0, 1]);
        assert_eq!(r.physical_columns.rows_len(), 2);
        assert_eq!(r.physical_columns.columns_len(), 5);
        assert!(!r.is_drained.unwrap());
        // COUNT
        assert_eq!(
            r.physical_columns[0].decoded().as_int_slice(),
            &[Some(1), Some(2)]
        );
        // AVG_COUNT
        assert_eq!(
            r.physical_columns[1].decoded().as_int_slice(),
            &[Some(0), Some(2)]
        );
        // AVG_SUM
        assert_eq!(
            r.physical_columns[2].decoded().as_real_slice(),
            &[None, Real::new(5.0).ok()]
        );
        // col_0
        assert_eq!(
            r.physical_columns[3].decoded().as_bytes_slice(),
            &[None, None]
        );
        // col_1
        assert_eq!(
            r.physical_columns[4].decoded().as_real_slice(),
            &[None, Real::new(3.5).ok()]
        );

        let r = exec.next_batch(1, Span::inactive());
        assert!(r.logical_rows.is_empty());
        assert_eq!(r.physical_columns.rows_len(), 0);
        assert!(!r.is_drained.unwrap());

        let r = exec.next_batch(1, Span::inactive());
        assert_eq!(&r.logical_rows, &[0]);
        assert_eq!(r.physical_columns.rows_len(), 1);
        assert_eq!(r.physical_columns.columns_len(), 5);
        assert!(r.is_drained.unwrap());
        // COUNT
        assert_eq!(r.physical_columns[0].decoded().as_int_slice(), &[Some(5)]);
        // AVG_COUNT
        assert_eq!(r.physical_columns[1].decoded().as_int_slice(), &[Some(5)]);
        // AVG_SUM
        assert_eq!(
            r.physical_columns[2].decoded().as_real_slice(),
            &[Real::new(-20.0).ok()]
        );
        // col_0
        assert_eq!(
            r.physical_columns[3].decoded().as_bytes_slice(),
            &[Some(b"ABC".to_vec())]
        );
        // col_1
        assert_eq!(
            r.physical_columns[4].decoded().as_real_slice(),
            &[Real::new(-3.0).ok()]
        );
    }

    /// Only have GROUP BY columns but no Aggregate Functions.
    ///
    /// E.g. SELECT 1 FROM t GROUP BY x
    #[test]
    fn test_no_fn() {
        let group_by_exps = vec![
            RpnExpressionBuilder::new().push_column_ref(0).build(),
            RpnExpressionBuilder::new().push_column_ref(1).build(),
        ];

        let src_exec = make_src_executor();
        let mut exec = BatchStreamAggregationExecutor::new_for_test(
            src_exec,
            group_by_exps,
            vec![],
            AllAggrDefinitionParser,
        );

        let r = exec.next_batch(1, Span::inactive());
        assert_eq!(&r.logical_rows, &[0, 1]);
        assert_eq!(r.physical_columns.rows_len(), 2);
        assert_eq!(r.physical_columns.columns_len(), 2);
        assert!(!r.is_drained.unwrap());
        // col_0
        assert_eq!(
            r.physical_columns[0].decoded().as_bytes_slice(),
            &[None, None]
        );
        // col_1
        assert_eq!(
            r.physical_columns[1].decoded().as_real_slice(),
            &[None, Real::new(1.5).ok()]
        );

        let r = exec.next_batch(1, Span::inactive());
        assert!(r.logical_rows.is_empty());
        assert_eq!(r.physical_columns.rows_len(), 0);
        assert!(!r.is_drained.unwrap());

        let r = exec.next_batch(1, Span::inactive());
        assert_eq!(&r.logical_rows, &[0]);
        assert_eq!(r.physical_columns.rows_len(), 1);
        assert_eq!(r.physical_columns.columns_len(), 2);
        assert!(r.is_drained.unwrap());
        // col_0
        assert_eq!(
            r.physical_columns[0].decoded().as_bytes_slice(),
            &[Some(b"ABC".to_vec())]
        );
        // col_1
        assert_eq!(
            r.physical_columns[1].decoded().as_real_slice(),
            &[Real::new(-5.0).ok()]
        );
    }

    /// Builds an executor that will return these data:
    ///
    /// == Schema ==
    /// Col0(Bytes-utf8_general_ci)     Col1(Real)
    /// == Call #1 ==
    /// NULL                            NULL
    /// NULL                            1.5
    /// NULL                            1.5
    /// ABC                             -5.0
    /// ABC                             -5.0
    /// == Call #2 ==
    /// ABC                             -5.0
    /// == Call #3 ==
    /// abc                             -5.0
    /// abc                             -5.0
    /// (drained)
    pub fn make_src_executor() -> MockExecutor {
        MockExecutor::new(
            vec![
                FieldTypeBuilder::new()
                    .tp(FieldTypeTp::VarChar)
                    .collation(Collation::Utf8Mb4GeneralCi)
                    .into(),
                FieldTypeTp::Double.into(),
            ],
            vec![
                BatchExecuteResult {
                    physical_columns: LazyBatchColumnVec::from(vec![
                        VectorValue::Bytes(vec![
                            Some(b"foo".to_vec()),
                            None,
                            Some(b"ABC".to_vec()),
                            None,
                            None,
                            None,
                            Some(b"ABC".to_vec()),
                        ]),
                        VectorValue::Real(vec![
                            Real::new(100.0).ok(),
                            Real::new(1.5).ok(),
                            Real::new(-5.0).ok(),
                            None,
                            Real::new(1.5).ok(),
                            None,
                            Real::new(-5.0).ok(),
                        ]),
                    ]),
                    logical_rows: vec![3, 1, 4, 2, 6],
                    warnings: EvalWarnings::default(),
                    is_drained: Ok(false),
                },
                BatchExecuteResult {
                    physical_columns: LazyBatchColumnVec::from(vec![
                        VectorValue::Bytes(vec![None, None, Some(b"ABC".to_vec())]),
                        VectorValue::Real(vec![None, Real::new(100.0).ok(), Real::new(-5.0).ok()]),
                    ]),
                    logical_rows: vec![2],
                    warnings: EvalWarnings::default(),
                    is_drained: Ok(false),
                },
                BatchExecuteResult {
                    physical_columns: LazyBatchColumnVec::from(vec![
                        VectorValue::Bytes(vec![Some(b"abc".to_vec()), Some(b"abc".to_vec())]),
                        VectorValue::Real(vec![Real::new(-5.0).ok(), Real::new(-5.0).ok()]),
                    ]),
                    logical_rows: (0..2).collect(),
                    warnings: EvalWarnings::default(),
                    is_drained: Ok(true),
                },
            ],
        )
    }
}<|MERGE_RESOLUTION|>--- conflicted
+++ resolved
@@ -443,13 +443,9 @@
 mod tests {
     use super::*;
 
-<<<<<<< HEAD
     use rustracing::span::Span;
-    use tidb_query_datatype::FieldTypeTp;
-=======
     use tidb_query_datatype::builder::FieldTypeBuilder;
     use tidb_query_datatype::{Collation, FieldTypeTp};
->>>>>>> dbed3580
     use tipb::ScalarFuncSig;
 
     use crate::batch::executors::util::mock_executor::MockExecutor;
