// Copyright 2019 TiKV Project Authors. Licensed under Apache-2.0.

use std::convert::TryFrom;
use std::hash::Hash;
use std::sync::Arc;

use tidb_query_datatype::Collation;
use tidb_query_datatype::{EvalType, FieldTypeAccessor};
use tikv_util::box_try;
use tikv_util::collections::HashMap;
use tipb::Aggregation;
use tipb::{Expr, FieldType};

use crate::interface::*;
use crate::util::aggr_executor::*;
use crate::util::hash_aggr_helper::HashAggregationHelper;
use tidb_query_common::storage::IntervalRange;
use tidb_query_common::Result;
use tidb_query_datatype::codec::batch::{LazyBatchColumn, LazyBatchColumnVec};
use tidb_query_datatype::codec::collation::{match_template_collator, SortKey};
use tidb_query_datatype::codec::data_type::*;
use tidb_query_datatype::expr::{EvalConfig, EvalContext};
use tidb_query_vec_aggr::*;
use tidb_query_vec_expr::{RpnExpression, RpnExpressionBuilder, RpnStackNode};

pub macro match_template_hashable($ t: tt, $ ($ tail: tt) *) {
match_template::match_template ! {
$ t = [Int, Real, Bytes, Duration, Decimal, DateTime],
$ ($ tail) *
}
}

/// Fast Hash Aggregation Executor uses hash when comparing group key. It only supports one
/// group by column.
pub struct BatchFastHashAggregationExecutor<Src: BatchExecutor>(
    AggregationExecutor<Src, FastHashAggregationImpl>,
);

impl<Src: BatchExecutor> BatchExecutor for BatchFastHashAggregationExecutor<Src> {
    type StorageStats = Src::StorageStats;

    #[inline]
    fn schema(&self) -> &[FieldType] {
        self.0.schema()
    }

    #[inline]
    fn next_batch(
        &mut self,
        scan_rows: usize,
        span: rustracing::span::Span<rustracing_jaeger::span::SpanContextState>,
    ) -> BatchExecuteResult {
        let _child_span = span.child("coprocessor BatchFastHashAggregationExecutor", |options| {
            options.start()
        });

        self.0.next_batch(scan_rows, span)
    }

    #[inline]
    fn collect_exec_stats(&mut self, dest: &mut ExecuteStats) {
        self.0.collect_exec_stats(dest);
    }

    #[inline]
    fn collect_storage_stats(&mut self, dest: &mut Self::StorageStats) {
        self.0.collect_storage_stats(dest);
    }

    #[inline]
    fn take_scanned_range(&mut self) -> IntervalRange {
        self.0.take_scanned_range()
    }
}

// We assign a dummy type `Box<dyn BatchExecutor<StorageStats = ()>>` so that we can omit the type
// when calling `check_supported`.
impl BatchFastHashAggregationExecutor<Box<dyn BatchExecutor<StorageStats = ()>>> {
    /// Checks whether this executor can be used.
    #[inline]
    pub fn check_supported(descriptor: &Aggregation) -> Result<()> {
        let group_by_definitions = descriptor.get_group_by();
        assert!(!group_by_definitions.is_empty());
        if group_by_definitions.len() > 1 {
            return Err(other_err!("Multi group is not supported"));
        }

        let def = &group_by_definitions[0];

        // Only a subset of all eval types are supported.
        let eval_type = box_try!(EvalType::try_from(def.get_field_type().as_accessor().tp()));
        match eval_type {
            EvalType::Int
            | EvalType::Real
            | EvalType::Bytes
            | EvalType::Duration
            | EvalType::Decimal
            | EvalType::DateTime => {}
            _ => return Err(other_err!("Eval type {} is not supported", eval_type)),
        }

        RpnExpressionBuilder::check_expr_tree_supported(def)?;

        let aggr_definitions = descriptor.get_agg_func();
        for def in aggr_definitions {
            AllAggrDefinitionParser.check_supported(def)?;
        }
        Ok(())
    }
}

impl<Src: BatchExecutor> BatchFastHashAggregationExecutor<Src> {
    #[cfg(test)]
    pub fn new_for_test(
        src: Src,
        group_by_exp: RpnExpression,
        aggr_defs: Vec<Expr>,
        aggr_def_parser: impl AggrDefinitionParser,
    ) -> Self {
        Self::new_impl(
            Arc::new(EvalConfig::default()),
            src,
            group_by_exp,
            aggr_defs,
            aggr_def_parser,
        )
        .unwrap()
    }

    pub fn new(
        config: Arc<EvalConfig>,
        src: Src,
        group_by_exp_defs: Vec<Expr>,
        aggr_defs: Vec<Expr>,
    ) -> Result<Self> {
        assert_eq!(group_by_exp_defs.len(), 1);
        let mut ctx = EvalContext::new(config.clone());
        let group_by_exp = RpnExpressionBuilder::build_from_expr_tree(
            group_by_exp_defs.into_iter().next().unwrap(),
            &mut ctx,
            src.schema().len(),
        )?;
        Self::new_impl(
            config,
            src,
            group_by_exp,
            aggr_defs,
            AllAggrDefinitionParser,
        )
    }

    #[inline]
    fn new_impl(
        config: Arc<EvalConfig>,
        src: Src,
        group_by_exp: RpnExpression,
        aggr_defs: Vec<Expr>,
        aggr_def_parser: impl AggrDefinitionParser,
    ) -> Result<Self> {
        let group_by_field_type = group_by_exp.ret_field_type(src.schema()).clone();
        let group_by_eval_type =
            EvalType::try_from(group_by_field_type.as_accessor().tp()).unwrap();
        let groups = match_template_hashable! {
            TT, match group_by_eval_type {
                EvalType::TT => Groups::TT(HashMap::default()),
                _ => unreachable!(),
            }
        };

        let aggr_impl = FastHashAggregationImpl {
            states: Vec::with_capacity(1024),
            groups,
            group_by_exp,
            group_by_field_type,
            states_offset_each_logical_row: Vec::with_capacity(crate::runner::BATCH_MAX_SIZE),
        };

        Ok(Self(AggregationExecutor::new(
            aggr_impl,
            src,
            config,
            aggr_defs,
            aggr_def_parser,
        )?))
    }
}

/// All groups.
enum Groups {
    // The value of each hash table is the start index in `FastHashAggregationImpl::states`
    // field. When there are new groups (i.e. new entry in the hash table), the states of the groups
    // will be appended to `states`.
    Int(HashMap<Option<Int>, usize>),
    Real(HashMap<Option<Real>, usize>),
    Bytes(HashMap<Option<Bytes>, usize>),
    Duration(HashMap<Option<Duration>, usize>),
    Decimal(HashMap<Option<Decimal>, usize>),
    DateTime(HashMap<Option<DateTime>, usize>),
}

impl Groups {
    fn eval_type(&self) -> EvalType {
        match_template_hashable! {
            TT, match self {
                Groups::TT(_) => {
                    EvalType::TT
                },
            }
        }
    }

    fn len(&self) -> usize {
        match_template_hashable! {
            TT, match self {
                Groups::TT(groups) => {
                    groups.len()
                },
            }
        }
    }
}

pub struct FastHashAggregationImpl {
    states: Vec<Box<dyn AggrFunctionState>>,
    groups: Groups,
    group_by_exp: RpnExpression,
    group_by_field_type: FieldType,
    states_offset_each_logical_row: Vec<usize>,
}

impl<Src: BatchExecutor> AggregationExecutorImpl<Src> for FastHashAggregationImpl {
    #[inline]
    fn prepare_entities(&mut self, entities: &mut Entities<Src>) {
        entities.schema.push(self.group_by_field_type.clone());
    }

    #[inline]
    fn process_batch_input(
        &mut self,
        entities: &mut Entities<Src>,
        mut input_physical_columns: LazyBatchColumnVec,
        input_logical_rows: &[usize],
    ) -> Result<()> {
        // 1. Calculate which group each src row belongs to.
        self.states_offset_each_logical_row.clear();
        let group_by_result = self.group_by_exp.eval(
            &mut entities.context,
            entities.src.schema(),
            &mut input_physical_columns,
            input_logical_rows,
            input_logical_rows.len(),
        )?;

        match group_by_result {
            RpnStackNode::Scalar { value, .. } => {
                match_template::match_template! {
                    TT = [Int, Bytes, Real, Duration, Decimal, DateTime],
                    match value {
                        ScalarValue::TT(v) => {
                            if let Groups::TT(group) = &mut self.groups {
                                handle_scalar_group_each_row(
                                    v,
                                    &entities.each_aggr_fn,
                                    group,
                                    &mut self.states,
                                    input_logical_rows.len(),
                                    &mut self.states_offset_each_logical_row,
                                )?;
                            } else {
                                panic!();
                            }
                        },
                        _ => unreachable!(),
                    }
                }
            }
            RpnStackNode::Vector { value, .. } => {
                let group_by_physical_vec = value.as_ref();
                let group_by_logical_rows = value.logical_rows();

                match_template::match_template! {
                    TT = [Int, Real, Duration, Decimal, DateTime],
                    match group_by_physical_vec {
                        VectorValue::TT(v) => {
                            if let Groups::TT(group) = &mut self.groups {
                                calc_groups_each_row(
                                    v,
                                    group_by_logical_rows,
                                    &entities.each_aggr_fn,
                                    group,
                                    &mut self.states,
                                    &mut self.states_offset_each_logical_row,
                                    |val| Ok(val)
                                )?;
                            } else {
                                panic!();
                            }
                        },
                        VectorValue::Bytes(v) => {
                            if let Groups::Bytes(group) = &mut self.groups {
                                match_template_collator!(
                                    TT,
                                    match self.group_by_field_type.collation().map_err(tidb_query_datatype::codec::Error::from)? {
                                        Collation::TT => {
                                            #[allow(clippy::transmute_ptr_to_ptr)]
                                            let group: &mut HashMap<Option<SortKey<Bytes, TT>>, usize> =
                                                unsafe { std::mem::transmute(group) };
                                            calc_groups_each_row(
                                                v,
                                                group_by_logical_rows,
                                                &entities.each_aggr_fn,
                                                group,
                                                &mut self.states,
                                                &mut self.states_offset_each_logical_row,
                                                |val| Ok(SortKey::map_option(val)?)
                                            )?;
                                        }
                                    }
                                )
                            } else {
                                panic!();
                            }
                        },
                        _ => unreachable!(),
                    }
                }
            }
        };

        // 2. Update states according to the group.
        HashAggregationHelper::update_each_row_states_by_offset(
            entities,
            &mut input_physical_columns,
            input_logical_rows,
            &mut self.states,
            &self.states_offset_each_logical_row,
        )?;

        Ok(())
    }

    #[inline]
    fn groups_len(&self) -> usize {
        self.groups.len()
    }

    #[inline]
    fn iterate_available_groups(
        &mut self,
        entities: &mut Entities<Src>,
        src_is_drained: bool,
        mut iteratee: impl FnMut(&mut Entities<Src>, &[Box<dyn AggrFunctionState>]) -> Result<()>,
    ) -> Result<Vec<LazyBatchColumn>> {
        assert!(src_is_drained);

        let aggr_fns_len = entities.each_aggr_fn.len();
        let mut group_by_column = LazyBatchColumn::decoded_with_capacity_and_tp(
            self.groups.len(),
            self.groups.eval_type(),
        );

        match_template_hashable! {
            TT, match &mut self.groups {
                Groups::TT(groups) => {
                    // Take the map out, and then use `HashMap::into_iter()`. This should be faster
                    // then using `HashMap::drain()`.
                    // TODO: Verify performance difference.
                    let groups = std::mem::replace(groups, HashMap::default());
                    for (group_key, states_offset) in groups {
                        iteratee(entities, &self.states[states_offset..states_offset + aggr_fns_len])?;
                        group_by_column.mut_decoded().push(group_key);
                    }
                }
            }
        }

        Ok(vec![group_by_column])
    }

    /// Fast hash aggregation can output aggregate results only if the source is drained.
    #[inline]
    fn is_partial_results_ready(&self) -> bool {
        false
    }
}

fn calc_groups_each_row<T, S, F>(
    physical_column: &[Option<T>],
    logical_rows: &[usize],
    aggr_fns: &[Box<dyn AggrFunction>],
    group: &mut HashMap<Option<S>, usize>,
    states: &mut Vec<Box<dyn AggrFunctionState>>,
    states_offset_each_logical_row: &mut Vec<usize>,
    map_to_sort_key: F,
) -> Result<()>
where
    S: Hash + Eq + Clone,
    F: Fn(&Option<T>) -> Result<&Option<S>>,
{
    for physical_idx in logical_rows {
        let val = map_to_sort_key(&physical_column[*physical_idx])?;

        // Not using the entry API so that when entry exists there is no clone.
        match group.get(val) {
            Some(offset) => {
                // Group exists, use the offset of existing group.
                states_offset_each_logical_row.push(*offset);
            }
            None => {
                // Group does not exist, prepare groups.
                let offset = states.len();
                states_offset_each_logical_row.push(offset);
                group.insert(val.clone(), offset);
                for aggr_fn in aggr_fns {
                    states.push(aggr_fn.create_state());
                }
            }
        }
    }

    Ok(())
}

fn handle_scalar_group_each_row<T>(
    scalar_value: &Option<T>,
    aggr_fns: &[Box<dyn AggrFunction>],
    group: &mut HashMap<Option<T>, usize>,
    states: &mut Vec<Box<dyn AggrFunctionState>>,
    logical_row_len: usize,
    states_offset_each_logical_row: &mut Vec<usize>,
) -> Result<()>
where
    T: Hash + Eq + Clone,
{
    if group.is_empty() {
        group.insert(scalar_value.clone(), 0);
        for aggr_fn in aggr_fns {
            states.push(aggr_fn.create_state());
        }
    } else if !group.contains_key(scalar_value) {
        // As a constant group-by expression, all scalar results it produce
        // should be the same.
        panic!();
    }

    for _ in 0..logical_row_len {
        states_offset_each_logical_row.push(0);
    }

    Ok(())
}

#[cfg(test)]
mod tests {
    use super::*;

    use tidb_query_datatype::FieldTypeTp;
    use tipb::ScalarFuncSig;

    use crate::util::aggr_executor::tests::*;
    use crate::util::mock_executor::MockExecutor;
    use crate::BatchSlowHashAggregationExecutor;
    use tidb_query_datatype::expr::EvalWarnings;
    use tidb_query_vec_expr::impl_arithmetic::{arithmetic_fn_meta, RealPlus};
    use tidb_query_vec_expr::{RpnExpression, RpnExpressionBuilder};
    use tipb::ExprType;
    use tipb_helper::ExprDefBuilder;

    // Test cases also cover BatchSlowHashAggregationExecutor.

    #[test]
    fn test_it_works_integration() {
<<<<<<< HEAD
        use rustracing::span::Span;
        use tipb::ExprType;
        use tipb_helper::ExprDefBuilder;
=======
>>>>>>> b91cece5
        // This test creates a hash aggregation executor with the following aggregate functions:
        // - COUNT(1)
        // - COUNT(col_1 + 5.0)
        // - AVG(col_0)
        // And group by:
        // - col_0 + col_1

        let group_by_exp = || {
            RpnExpressionBuilder::new_for_test()
                .push_column_ref_for_test(0)
                .push_column_ref_for_test(1)
                .push_fn_call_for_test(arithmetic_fn_meta::<RealPlus>(), 2, FieldTypeTp::Double)
                .build_for_test()
        };

        let aggr_definitions = vec![
            ExprDefBuilder::aggr_func(ExprType::Count, FieldTypeTp::LongLong)
                .push_child(ExprDefBuilder::constant_int(1))
                .build(),
            ExprDefBuilder::aggr_func(ExprType::Count, FieldTypeTp::LongLong)
                .push_child(
                    ExprDefBuilder::scalar_func(ScalarFuncSig::PlusReal, FieldTypeTp::Double)
                        .push_child(ExprDefBuilder::column_ref(1, FieldTypeTp::Double))
                        .push_child(ExprDefBuilder::constant_real(5.0)),
                )
                .build(),
            ExprDefBuilder::aggr_func(ExprType::Avg, FieldTypeTp::Double)
                .push_child(ExprDefBuilder::column_ref(0, FieldTypeTp::Double))
                .build(),
        ];

        let exec_fast = |src_exec| {
            Box::new(BatchFastHashAggregationExecutor::new_for_test(
                src_exec,
                group_by_exp(),
                aggr_definitions.clone(),
                AllAggrDefinitionParser,
            )) as Box<dyn BatchExecutor<StorageStats = ()>>
        };

        let exec_slow = |src_exec| {
            Box::new(BatchSlowHashAggregationExecutor::new_for_test(
                src_exec,
                vec![group_by_exp()],
                aggr_definitions.clone(),
                AllAggrDefinitionParser,
            )) as Box<dyn BatchExecutor<StorageStats = ()>>
        };

        let executor_builders: Vec<Box<dyn FnOnce(MockExecutor) -> _>> =
            vec![Box::new(exec_fast), Box::new(exec_slow)];

        for exec_builder in executor_builders {
            let src_exec = make_src_executor_1();
            let mut exec = exec_builder(src_exec);
            let r = exec.next_batch(1, Span::inactive());
            assert!(r.logical_rows.is_empty());
            assert_eq!(r.physical_columns.rows_len(), 0);
            assert!(!r.is_drained.unwrap());

            let r = exec.next_batch(1, Span::inactive());
            assert!(r.logical_rows.is_empty());
            assert_eq!(r.physical_columns.rows_len(), 0);
            assert!(!r.is_drained.unwrap());

            let mut r = exec.next_batch(1, Span::inactive());
            // col_0 + col_1 can result in [NULL, 9.0, 6.0], thus there will be three groups.
            assert_eq!(&r.logical_rows, &[0, 1, 2]);
            assert_eq!(r.physical_columns.rows_len(), 3);
            assert_eq!(r.physical_columns.columns_len(), 5); // 4 result column, 1 group by column

            // Let's check group by column first. Group by column is decoded in fast hash agg,
            // but not decoded in slow hash agg. So decode it anyway.
            r.physical_columns[4]
                .ensure_all_decoded_for_test(&mut EvalContext::default(), &exec.schema()[4])
                .unwrap();

            // The row order is not defined. Let's sort it by the group by column before asserting.
            let mut sort_column: Vec<(usize, _)> = r.physical_columns[4]
                .decoded()
                .as_real_slice()
                .iter()
                .map(|v| {
                    use std::hash::Hasher;
                    let mut s = std::collections::hash_map::DefaultHasher::new();
                    v.hash(&mut s);
                    s.finish()
                })
                .enumerate()
                .collect();
            sort_column.sort_by(|a, b| a.1.cmp(&b.1));

            // Use the order of the sorted column to sort other columns
            let ordered_column: Vec<_> = sort_column
                .iter()
                .map(|(idx, _)| r.physical_columns[4].decoded().as_real_slice()[*idx])
                .collect();
            assert_eq!(
                &ordered_column,
                &[Real::new(9.0).ok(), Real::new(6.0).ok(), None]
            );
            let ordered_column: Vec<_> = sort_column
                .iter()
                .map(|(idx, _)| r.physical_columns[0].decoded().as_int_slice()[*idx])
                .collect();
            assert_eq!(&ordered_column, &[Some(1), Some(1), Some(3)]);
            let ordered_column: Vec<_> = sort_column
                .iter()
                .map(|(idx, _)| r.physical_columns[1].decoded().as_int_slice()[*idx])
                .collect();
            assert_eq!(&ordered_column, &[Some(1), Some(1), Some(2)]);
            let ordered_column: Vec<_> = sort_column
                .iter()
                .map(|(idx, _)| r.physical_columns[2].decoded().as_int_slice()[*idx])
                .collect();
            assert_eq!(&ordered_column, &[Some(1), Some(1), Some(0)]);
            let ordered_column: Vec<_> = sort_column
                .iter()
                .map(|(idx, _)| r.physical_columns[3].decoded().as_real_slice()[*idx])
                .collect();
            assert_eq!(
                &ordered_column,
                &[Real::new(7.0).ok(), Real::new(1.5).ok(), None]
            );
        }
    }

    #[test]
    fn test_group_by_a_constant() {
        // This test creates a hash aggregation executor with the following aggregate functions:
        // - COUNT(1)
        // - COUNT(col_1 + 5.0)
        // - AVG(col_0)
        // And group by:
        // - 1 (Constant)

        use tipb::ExprType;
        use tipb_helper::ExprDefBuilder;

        let group_by_exp = || {
            RpnExpressionBuilder::new_for_test()
                .push_constant_for_test(1) // Group by a constant
                .build_for_test()
        };

        let aggr_definitions = || {
            vec![
                ExprDefBuilder::aggr_func(ExprType::Count, FieldTypeTp::LongLong)
                    .push_child(ExprDefBuilder::constant_int(1))
                    .build(),
                ExprDefBuilder::aggr_func(ExprType::Count, FieldTypeTp::LongLong)
                    .push_child(
                        ExprDefBuilder::scalar_func(ScalarFuncSig::PlusReal, FieldTypeTp::Double)
                            .push_child(ExprDefBuilder::column_ref(1, FieldTypeTp::Double))
                            .push_child(ExprDefBuilder::constant_real(5.0)),
                    )
                    .build(),
                ExprDefBuilder::aggr_func(ExprType::Avg, FieldTypeTp::Double)
                    .push_child(ExprDefBuilder::column_ref(0, FieldTypeTp::Double))
                    .build(),
            ]
        };

        let exec_fast = |src_exec| {
            Box::new(BatchFastHashAggregationExecutor::new_for_test(
                src_exec,
                group_by_exp(),
                aggr_definitions(),
                AllAggrDefinitionParser,
            )) as Box<dyn BatchExecutor<StorageStats = ()>>
        };

        let exec_slow = |src_exec| {
            Box::new(BatchSlowHashAggregationExecutor::new_for_test(
                src_exec,
                vec![group_by_exp()],
                aggr_definitions(),
                AllAggrDefinitionParser,
            )) as Box<dyn BatchExecutor<StorageStats = ()>>
        };
        let executor_builders: Vec<Box<dyn FnOnce(MockExecutor) -> _>> =
            // vec![Box::new(exec_fast)];
            vec![Box::new(exec_fast), Box::new(exec_slow)];

        for exec_builder in executor_builders {
            let src_exec = make_src_executor_1();
            let mut exec = exec_builder(src_exec);

            let r = exec.next_batch(1);
            assert!(r.logical_rows.is_empty());
            assert_eq!(r.physical_columns.rows_len(), 0);
            assert!(!r.is_drained.unwrap());

            let r = exec.next_batch(1);
            assert!(r.logical_rows.is_empty());
            assert_eq!(r.physical_columns.rows_len(), 0);
            assert!(!r.is_drained.unwrap());

            let mut r = exec.next_batch(1);
            assert_eq!(&r.logical_rows, &[0]);
            assert_eq!(r.physical_columns.rows_len(), 1);
            assert_eq!(r.physical_columns.columns_len(), 5); // 4 result column, 1 group by column

            r.physical_columns[4]
                .ensure_all_decoded_for_test(&mut EvalContext::default(), &exec.schema()[4])
                .unwrap();

            // Group by a constant, So should be only one group.
            assert_eq!(r.physical_columns[4].decoded().as_int_slice().len(), 1);

            assert_eq!(r.physical_columns[0].decoded().as_int_slice(), &[Some(5)]);
            assert_eq!(r.physical_columns[1].decoded().as_int_slice(), &[Some(4)]);
            assert_eq!(r.physical_columns[2].decoded().as_int_slice(), &[Some(2)]);
            assert_eq!(
                r.physical_columns[3].decoded().as_real_slice(),
                &[Real::new(8.5).ok()]
            );
        }
    }

    #[test]
    fn test_collation() {
        use rustracing::span::Span;
        use tipb::ExprType;
        use tipb_helper::ExprDefBuilder;
        // This test creates a hash aggregation executor with the following aggregate functions:
        // - COUNT(col_0)
        // - AVG(col_1)
        // And group by:
        // - col_4

        let group_by_exp = || {
            RpnExpressionBuilder::new_for_test()
                .push_column_ref_for_test(4)
                .build_for_test()
        };

        let aggr_definitions = vec![
            ExprDefBuilder::aggr_func(ExprType::Count, FieldTypeTp::LongLong)
                .push_child(ExprDefBuilder::column_ref(0, FieldTypeTp::Double))
                .build(),
            ExprDefBuilder::aggr_func(ExprType::Avg, FieldTypeTp::Double)
                .push_child(ExprDefBuilder::column_ref(1, FieldTypeTp::Double))
                .build(),
        ];

        let exec_fast = |src_exec| {
            Box::new(BatchFastHashAggregationExecutor::new_for_test(
                src_exec,
                group_by_exp(),
                aggr_definitions.clone(),
                AllAggrDefinitionParser,
            )) as Box<dyn BatchExecutor<StorageStats = ()>>
        };

        let exec_slow = |src_exec| {
            Box::new(BatchSlowHashAggregationExecutor::new_for_test(
                src_exec,
                vec![group_by_exp()],
                aggr_definitions.clone(),
                AllAggrDefinitionParser,
            )) as Box<dyn BatchExecutor<StorageStats = ()>>
        };

        let executor_builders: Vec<Box<dyn FnOnce(MockExecutor) -> _>> =
            vec![Box::new(exec_fast), Box::new(exec_slow)];

        for exec_builder in executor_builders {
            let src_exec = make_src_executor_1();
            let mut exec = exec_builder(src_exec);

            let r = exec.next_batch(1, Span::inactive());
            assert!(r.logical_rows.is_empty());
            assert_eq!(r.physical_columns.rows_len(), 0);
            assert!(!r.is_drained.unwrap());

            let r = exec.next_batch(1, Span::inactive());
            assert!(r.logical_rows.is_empty());
            assert_eq!(r.physical_columns.rows_len(), 0);
            assert!(!r.is_drained.unwrap());

            let mut r = exec.next_batch(1, Span::inactive());
            // col_4 can result in [NULL, "aa", "aaa"], thus there will be three groups.
            assert_eq!(&r.logical_rows, &[0, 1, 2]);
            assert_eq!(r.physical_columns.rows_len(), 3);
            assert_eq!(r.physical_columns.columns_len(), 4); // 3 result column, 1 group by column

            // Let's check group by column first. Group by column is decoded in fast hash agg,
            // but not decoded in slow hash agg. So decode it anyway.
            r.physical_columns[3]
                .ensure_all_decoded_for_test(&mut EvalContext::default(), &exec.schema()[3])
                .unwrap();

            // The row order is not defined. Let's sort it by the group by column before asserting.
            let mut sort_column: Vec<(usize, _)> = r.physical_columns[3]
                .decoded()
                .as_bytes_slice()
                .iter()
                .enumerate()
                .collect();
            sort_column.sort_by(|a, b| a.1.cmp(&b.1));

            // Use the order of the sorted column to sort other columns
            let ordered_column: Vec<_> = sort_column
                .iter()
                .map(|(idx, _)| r.physical_columns[3].decoded().as_bytes_slice()[*idx].clone())
                .collect();
            assert_eq!(
                &ordered_column,
                &[None, Some(b"aa".to_vec()), Some(b"aaa".to_vec())]
            );
            let ordered_column: Vec<_> = sort_column
                .iter()
                .map(|(idx, _)| r.physical_columns[0].decoded().as_int_slice()[*idx])
                .collect();
            assert_eq!(&ordered_column, &[Some(0), Some(0), Some(2)]);
            let ordered_column: Vec<_> = sort_column
                .iter()
                .map(|(idx, _)| r.physical_columns[1].decoded().as_int_slice()[*idx])
                .collect();
            assert_eq!(&ordered_column, &[Some(1), Some(1), Some(2)]);
            let ordered_column: Vec<_> = sort_column
                .iter()
                .map(|(idx, _)| r.physical_columns[2].decoded().as_real_slice()[*idx])
                .collect();
            assert_eq!(
                &ordered_column,
                &[
                    Real::new(4.5).ok(),
                    Real::new(1.0).ok(),
                    Real::new(6.5).ok()
                ]
            );
        }
    }

    #[test]
    fn test_no_row() {
        use rustracing::span::Span;
        struct MyParser;

        impl AggrDefinitionParser for MyParser {
            fn check_supported(&self, _aggr_def: &Expr) -> Result<()> {
                unreachable!()
            }

            fn parse(
                &self,
                _aggr_def: Expr,
                _ctx: &mut EvalContext,
                _src_schema: &[FieldType],
                out_schema: &mut Vec<FieldType>,
                out_exp: &mut Vec<RpnExpression>,
            ) -> Result<Box<dyn AggrFunction>> {
                out_schema.push(FieldTypeTp::LongLong.into());
                out_exp.push(
                    RpnExpressionBuilder::new_for_test()
                        .push_constant_for_test(1)
                        .build_for_test(),
                );
                Ok(Box::new(AggrFnUnreachable))
            }
        }

        let exec_fast_col = |src_exec| {
            Box::new(BatchFastHashAggregationExecutor::new_for_test(
                src_exec,
                RpnExpressionBuilder::new_for_test()
                    .push_column_ref_for_test(0)
                    .build_for_test(),
                vec![Expr::default()],
                MyParser,
            )) as Box<dyn BatchExecutor<StorageStats = ()>>
        };

        let exec_fast_const = |src_exec| {
            Box::new(BatchFastHashAggregationExecutor::new_for_test(
                src_exec,
                RpnExpressionBuilder::new_for_test()
                    .push_constant_for_test(1)
                    .build_for_test(),
                vec![Expr::default()],
                MyParser,
            )) as Box<dyn BatchExecutor<StorageStats = ()>>
        };

        let exec_slow_col = |src_exec| {
            Box::new(BatchSlowHashAggregationExecutor::new_for_test(
                src_exec,
                vec![RpnExpressionBuilder::new_for_test()
                    .push_column_ref_for_test(0)
                    .build_for_test()],
                vec![Expr::default()],
                MyParser,
            )) as Box<dyn BatchExecutor<StorageStats = ()>>
        };

        let exec_slow_const = |src_exec| {
            Box::new(BatchSlowHashAggregationExecutor::new_for_test(
                src_exec,
                vec![RpnExpressionBuilder::new_for_test()
                    .push_constant_for_test(0)
                    .build_for_test()],
                vec![Expr::default()],
                MyParser,
            )) as Box<dyn BatchExecutor<StorageStats = ()>>
        };

        let exec_slow_col_const = |src_exec| {
            Box::new(BatchSlowHashAggregationExecutor::new_for_test(
                src_exec,
                vec![
                    RpnExpressionBuilder::new_for_test()
                        .push_column_ref_for_test(0)
                        .build_for_test(),
                    RpnExpressionBuilder::new_for_test()
                        .push_constant_for_test(0)
                        .build_for_test(),
                ],
                vec![Expr::default()],
                MyParser,
            )) as Box<dyn BatchExecutor<StorageStats = ()>>
        };

        let executor_builders: Vec<Box<dyn FnOnce(MockExecutor) -> _>> = vec![
            Box::new(exec_fast_col),
            Box::new(exec_fast_const),
            Box::new(exec_slow_col),
            Box::new(exec_slow_const),
            Box::new(exec_slow_col_const),
        ];

        for exec_builder in executor_builders {
            let src_exec = MockExecutor::new(
                vec![FieldTypeTp::LongLong.into()],
                vec![
                    BatchExecuteResult {
                        physical_columns: LazyBatchColumnVec::empty(),
                        logical_rows: Vec::new(),
                        warnings: EvalWarnings::default(),
                        is_drained: Ok(false),
                    },
                    BatchExecuteResult {
                        physical_columns: LazyBatchColumnVec::empty(),
                        logical_rows: Vec::new(),
                        warnings: EvalWarnings::default(),
                        is_drained: Ok(true),
                    },
                ],
            );
            let mut exec = exec_builder(src_exec);

            let r = exec.next_batch(1, Span::inactive());
            assert!(r.logical_rows.is_empty());
            assert_eq!(r.physical_columns.rows_len(), 0);
            assert!(!r.is_drained.unwrap());

            let r = exec.next_batch(1, Span::inactive());
            assert!(r.logical_rows.is_empty());
            assert_eq!(r.physical_columns.rows_len(), 0);
            assert!(r.is_drained.unwrap());
        }
    }

    /// Only have GROUP BY columns but no Aggregate Functions.
    ///
    /// E.g. SELECT 1 FROM t GROUP BY x
    #[test]
    fn test_no_aggr_fn() {
<<<<<<< HEAD
        use rustracing::span::Span;
        let group_by_exp = || {
            RpnExpressionBuilder::new_for_test()
                .push_column_ref_for_test(0)
                .build_for_test()
        };

        let exec_fast = |src_exec| {
=======
        let exec_fast_col = |src_exec| {
>>>>>>> b91cece5
            Box::new(BatchFastHashAggregationExecutor::new_for_test(
                src_exec,
                RpnExpressionBuilder::new_for_test()
                    .push_column_ref_for_test(0)
                    .build_for_test(),
                vec![],
                AllAggrDefinitionParser,
            )) as Box<dyn BatchExecutor<StorageStats = ()>>
        };

        let exec_slow_col = |src_exec| {
            Box::new(BatchSlowHashAggregationExecutor::new_for_test(
                src_exec,
                vec![RpnExpressionBuilder::new_for_test()
                    .push_column_ref_for_test(0)
                    .build_for_test()],
                vec![],
                AllAggrDefinitionParser,
            )) as Box<dyn BatchExecutor<StorageStats = ()>>
        };

        let executor_builders: Vec<Box<dyn FnOnce(MockExecutor) -> _>> =
            vec![Box::new(exec_fast_col), Box::new(exec_slow_col)];

        for exec_builder in executor_builders {
            let src_exec = make_src_executor_1();
            let mut exec = exec_builder(src_exec);

            let r = exec.next_batch(1, Span::inactive());
            assert!(r.logical_rows.is_empty());
            assert_eq!(r.physical_columns.rows_len(), 0);
            assert!(!r.is_drained.unwrap());

            let r = exec.next_batch(1, Span::inactive());
            assert!(r.logical_rows.is_empty());
            assert_eq!(r.physical_columns.rows_len(), 0);
            assert!(!r.is_drained.unwrap());

            let mut r = exec.next_batch(1, Span::inactive());
            assert_eq!(&r.logical_rows, &[0, 1, 2]);
            assert_eq!(r.physical_columns.rows_len(), 3);
            assert_eq!(r.physical_columns.columns_len(), 1); // 0 result column, 1 group by column
            r.physical_columns[0]
                .ensure_all_decoded_for_test(&mut EvalContext::default(), &exec.schema()[0])
                .unwrap();
            let mut sort_column: Vec<(usize, _)> = r.physical_columns[0]
                .decoded()
                .as_real_slice()
                .iter()
                .map(|v| {
                    use std::hash::{Hash, Hasher};
                    let mut s = std::collections::hash_map::DefaultHasher::new();
                    v.hash(&mut s);
                    s.finish()
                })
                .enumerate()
                .collect();
            sort_column.sort_by(|a, b| a.1.cmp(&b.1));
            let ordered_column: Vec<_> = sort_column
                .iter()
                .map(|(idx, _)| r.physical_columns[0].decoded().as_real_slice()[*idx])
                .collect();
            assert_eq!(
                &ordered_column,
                &[Real::new(1.5).ok(), None, Real::new(7.0).ok()]
            );
        }

        let exec_fast_const = |src_exec| {
            Box::new(BatchFastHashAggregationExecutor::new_for_test(
                src_exec,
                RpnExpressionBuilder::new_for_test()
                    .push_constant_for_test(1)
                    .build_for_test(),
                vec![],
                AllAggrDefinitionParser,
            )) as Box<dyn BatchExecutor<StorageStats = ()>>
        };

        let exec_slow_const = |src_exec| {
            Box::new(BatchSlowHashAggregationExecutor::new_for_test(
                src_exec,
                vec![RpnExpressionBuilder::new_for_test()
                    .push_constant_for_test(1)
                    .build_for_test()],
                vec![],
                AllAggrDefinitionParser,
            )) as Box<dyn BatchExecutor<StorageStats = ()>>
        };

        let executor_builders: Vec<Box<dyn FnOnce(MockExecutor) -> _>> =
            vec![Box::new(exec_fast_const), Box::new(exec_slow_const)];

        for exec_builder in executor_builders {
            let src_exec = make_src_executor_1();
            let mut exec = exec_builder(src_exec);

            let r = exec.next_batch(1);
            assert!(r.logical_rows.is_empty());
            assert_eq!(r.physical_columns.rows_len(), 0);
            assert!(!r.is_drained.unwrap());

            let r = exec.next_batch(1);
            assert!(r.logical_rows.is_empty());
            assert_eq!(r.physical_columns.rows_len(), 0);
            assert!(!r.is_drained.unwrap());

            let mut r = exec.next_batch(1);
            assert_eq!(&r.logical_rows, &[0]);
            assert_eq!(r.physical_columns.rows_len(), 1);
            assert_eq!(r.physical_columns.columns_len(), 1); // 0 result column, 1 group by column
            r.physical_columns[0]
                .ensure_all_decoded_for_test(&mut EvalContext::default(), &exec.schema()[0])
                .unwrap();
            assert_eq!(r.physical_columns[0].decoded().as_int_slice(), &[Some(1)]);
        }
    }
}<|MERGE_RESOLUTION|>--- conflicted
+++ resolved
@@ -470,12 +470,7 @@
 
     #[test]
     fn test_it_works_integration() {
-<<<<<<< HEAD
         use rustracing::span::Span;
-        use tipb::ExprType;
-        use tipb_helper::ExprDefBuilder;
-=======
->>>>>>> b91cece5
         // This test creates a hash aggregation executor with the following aggregate functions:
         // - COUNT(1)
         // - COUNT(col_1 + 5.0)
@@ -945,18 +940,8 @@
     /// E.g. SELECT 1 FROM t GROUP BY x
     #[test]
     fn test_no_aggr_fn() {
-<<<<<<< HEAD
         use rustracing::span::Span;
-        let group_by_exp = || {
-            RpnExpressionBuilder::new_for_test()
-                .push_column_ref_for_test(0)
-                .build_for_test()
-        };
-
-        let exec_fast = |src_exec| {
-=======
         let exec_fast_col = |src_exec| {
->>>>>>> b91cece5
             Box::new(BatchFastHashAggregationExecutor::new_for_test(
                 src_exec,
                 RpnExpressionBuilder::new_for_test()
