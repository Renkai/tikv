// Copyright 2017 TiKV Project Authors. Licensed under Apache-2.0.

use std::collections::BTreeMap;
use std::io::Write;
use std::{f64, str};

use super::{Json, ERR_CONVERT_FAILED};
use crate::codec::{Error, Result};
use codec::prelude::*;

const TYPE_CODE_OBJECT: u8 = 0x01;
const TYPE_CODE_ARRAY: u8 = 0x03;
const TYPE_CODE_LITERAL: u8 = 0x04;
const TYPE_CODE_I64: u8 = 0x09;
const TYPE_CODE_U64: u8 = 0x0a;
const TYPE_CODE_DOUBLE: u8 = 0x0b;
const TYPE_CODE_STRING: u8 = 0x0c;

const JSON_LITERAL_NIL: u8 = 0x00;
const JSON_LITERAL_TRUE: u8 = 0x01;
const JSON_LITERAL_FALSE: u8 = 0x02;

const TYPE_LEN: usize = 1;
const LITERAL_LEN: usize = 1;
const U16_LEN: usize = 2;
const U32_LEN: usize = 4;
const NUMBER_LEN: usize = 8;
const KEY_ENTRY_LEN: usize = U32_LEN + U16_LEN;
const VALUE_ENTRY_LEN: usize = TYPE_LEN + U32_LEN;
const ELEMENT_COUNT_LEN: usize = U32_LEN;
const SIZE_LEN: usize = U32_LEN;

// The binary Json format from `MySQL` 5.7 is in the following link:
// (https://github.com/mysql/mysql-server/blob/5.7/sql/json_binary.h#L52)
// The only difference is that we use large `object` or large `array` for
// the small corresponding ones. That means in our implementation there
// is no difference between small `object` and big `object`, so does `array`.
impl Json {
    pub fn as_literal(&self) -> Result<u8> {
        match *self {
            Json::Boolean(d) => {
                if d {
                    Ok(JSON_LITERAL_TRUE)
                } else {
                    Ok(JSON_LITERAL_FALSE)
                }
            }
            Json::None => Ok(JSON_LITERAL_NIL),
            _ => Err(invalid_type!(
                "{} from {} to literal",
                ERR_CONVERT_FAILED,
                self.to_string()
            )),
        }
    }

    pub fn binary_len(&self) -> usize {
        TYPE_LEN + self.body_binary_len()
    }

    fn body_binary_len(&self) -> usize {
        match *self {
            Json::Object(ref d) => get_obj_binary_len(d),
            Json::Array(ref d) => get_array_binary_len(d),
            Json::Boolean(_) | Json::None => LITERAL_LEN,
            Json::I64(_) | Json::U64(_) | Json::Double(_) => NUMBER_LEN,
            Json::String(ref d) => get_str_binary_len(d),
        }
    }

    fn get_type_code(&self) -> u8 {
        match *self {
            Json::Object(_) => TYPE_CODE_OBJECT,
            Json::Array(_) => TYPE_CODE_ARRAY,
            Json::Boolean(_) | Json::None => TYPE_CODE_LITERAL,
            Json::I64(_) => TYPE_CODE_I64,
            Json::U64(_) => TYPE_CODE_U64,
            Json::Double(_) => TYPE_CODE_DOUBLE,
            Json::String(_) => TYPE_CODE_STRING,
        }
    }
}

pub trait JsonEncoder: NumberEncoder {
    fn write_json(&mut self, data: &Json) -> Result<()> {
        self.write_u8(data.get_type_code())?;
        self.write_json_body(data)
    }

    fn write_json_body(&mut self, data: &Json) -> Result<()> {
        match *data {
            Json::Object(ref d) => self.write_json_obj(d),
            Json::Array(ref d) => self.write_json_array(d),
            Json::Boolean(_) | Json::None => {
                let v = data.as_literal()?;
                self.write_json_literal(v)
            }
            Json::I64(d) => self.write_json_i64(d),
            Json::U64(d) => self.write_json_u64(d),
            Json::Double(d) => self.write_json_f64(d),
            Json::String(ref d) => self.write_json_str(d),
        }
    }

    fn write_json_obj(&mut self, data: &BTreeMap<String, Json>) -> Result<()> {
        // object: element-count size key-entry* value-entry* key* value*
        let element_count = data.len();
        // key-entry ::= key-offset(uint32) key-length(uint16)
        let key_entries_len = KEY_ENTRY_LEN * element_count;
        // value-entry ::= type(byte) offset-or-inlined-value(uint32)
        let value_entries_len = VALUE_ENTRY_LEN * element_count;
        let mut key_entries = Vec::with_capacity(key_entries_len);
        let mut encode_keys = Vec::new();
        let mut key_offset = ELEMENT_COUNT_LEN + SIZE_LEN + key_entries_len + value_entries_len;
        for key in data.keys() {
            let encode_key = key.as_bytes();
            let key_len = encode_keys.write(encode_key)?;
            key_entries.write_u32_le(key_offset as u32)?;
            key_entries.write_u16_le(key_len as u16)?;
            key_offset += key_len;
        }

        let mut value_offset = key_offset as u32;
        let mut value_entries = Vec::with_capacity(value_entries_len);
        let mut encode_values = vec![];
        for value in data.values() {
            value_entries.write_json_item(value, &mut value_offset, &mut encode_values)?;
        }
        let size = ELEMENT_COUNT_LEN
            + SIZE_LEN
            + key_entries_len
            + value_entries_len
            + encode_keys.len()
            + encode_values.len();
        self.write_u32_le(element_count as u32)?;
        self.write_u32_le(size as u32)?;
        self.write_bytes(key_entries.as_mut())?;
        self.write_bytes(value_entries.as_mut())?;
        self.write_bytes(encode_keys.as_mut())?;
        self.write_bytes(encode_values.as_mut())?;
        Ok(())
    }

    fn write_json_array(&mut self, data: &[Json]) -> Result<()> {
        // array ::= element-count size value-entry* value*
        let element_count = data.len();
        let value_entries_len = VALUE_ENTRY_LEN * element_count;
        let mut value_offset = (ELEMENT_COUNT_LEN + SIZE_LEN + value_entries_len) as u32;
        let mut value_entries = Vec::with_capacity(value_entries_len);
        let mut encode_values = vec![];
        for value in data {
            value_entries.write_json_item(value, &mut value_offset, &mut encode_values)?;
        }
        let total_size = ELEMENT_COUNT_LEN + SIZE_LEN + value_entries_len + encode_values.len();
        self.write_u32_le(element_count as u32)?;
        self.write_u32_le(total_size as u32)?;
        self.write_bytes(value_entries.as_mut())?;
        self.write_bytes(encode_values.as_mut())?;
        Ok(())
    }

    fn write_json_literal(&mut self, data: u8) -> Result<()> {
        self.write_u8(data).map_err(Error::from)
    }

    fn write_json_i64(&mut self, data: i64) -> Result<()> {
        self.write_i64_le(data).map_err(Error::from)
    }

    fn write_json_u64(&mut self, data: u64) -> Result<()> {
        self.write_u64_le(data).map_err(Error::from)
    }

    fn write_json_f64(&mut self, data: f64) -> Result<()> {
        self.write_f64_le(data).map_err(Error::from)
    }

    fn write_json_str(&mut self, data: &str) -> Result<()> {
        let bytes = data.as_bytes();
        let bytes_len = bytes.len() as u64;
        self.write_var_u64(bytes_len)?;
        self.write_bytes(bytes)?;
        Ok(())
    }

    fn write_json_item(
        &mut self,
        data: &Json,
        offset: &mut u32,
        data_buf: &mut Vec<u8>,
    ) -> Result<()> {
        let code = data.get_type_code();
        self.write_u8(code)?;
        match *data {
            // If the data has length in (0, 4], it could be inline here.
            // And padding 0x00 to 4 bytes if needed.
            Json::Boolean(_) | Json::None => {
                let v = data.as_literal()?;
                self.write_u8(v)?;
                let left = U32_LEN - LITERAL_LEN;
                for _ in 0..left {
                    self.write_u8(JSON_LITERAL_NIL)?;
                }
            }
            _ => {
                self.write_u32_le(*offset)?;
                let start_len = data_buf.len();
                data_buf.write_json_body(data)?;
                *offset += (data_buf.len() - start_len) as u32;
            }
        };
        Ok(())
    }
}

pub trait JsonDatumPayloadChunkEncoder: JsonEncoder {
    fn write_json_to_chunk_by_datum_payload(&mut self, src_payload: &[u8]) -> Result<()> {
        self.write_bytes(src_payload)?;
        Ok(())
    }
}

impl<T: BufferWriter> JsonEncoder for T {}

<<<<<<< HEAD
=======
pub trait JsonDatumPayloadChunkEncoder: BufferWriter {
    fn write_json_to_chunk_by_datum_payload(&mut self, src_payload: &[u8]) -> Result<()> {
        self.write_bytes(src_payload)?;
        Ok(())
    }
}

>>>>>>> abd5dc9c
impl<T: BufferWriter> JsonDatumPayloadChunkEncoder for T {}

pub trait JsonDecoder: NumberDecoder {
    // `read_json` decodes value encoded by `write_json` before.
    fn read_json(&mut self) -> Result<Json> {
        let code = self.read_u8()?;
        self.read_json_body(code)
    }

    fn read_json_body(&mut self, code_type: u8) -> Result<Json> {
        match code_type {
            TYPE_CODE_OBJECT => self.read_json_obj(),
            TYPE_CODE_ARRAY => self.read_json_array(),
            TYPE_CODE_LITERAL => self.read_json_literal(),
            TYPE_CODE_I64 => self.read_json_i64(),
            TYPE_CODE_U64 => self.read_json_u64(),
            TYPE_CODE_DOUBLE => self.read_json_double(),
            TYPE_CODE_STRING => self.read_json_str(),
            _ => Err(Error::InvalidDataType("unsupported type".into())),
        }
    }

    fn read_json_obj(&mut self) -> Result<Json> {
        // count size key_entries value_entries keys values
        let element_count = self.read_u32_le()? as usize;
        let total_size = self.read_u32_le()? as usize;
        let left_size = total_size - ELEMENT_COUNT_LEN - SIZE_LEN;
        let mut obj = BTreeMap::new();
        if element_count == 0 {
            return Ok(Json::Object(obj));
        }
        let buf = self.bytes();
        if buf.len() < left_size {
            return Err(Error::unexpected_eof());
        }
        let buf = &buf[..left_size];
        // key_entries
        let key_entries_len = KEY_ENTRY_LEN * element_count;
        let (mut key_entries_data, buf) = buf.split_at(key_entries_len);

        // value-entry ::= type(byte) offset-or-inlined-value(uint32)
        let value_entries_len = VALUE_ENTRY_LEN * element_count;
        let (mut value_entries_data, mut data) = buf.split_at(value_entries_len);
        for _ in 0..element_count {
            let key_real_offset = key_entries_data.read_u32_le()?;
            let key_len = key_entries_data.read_u16_le()? as usize;
            let key_data = data.read_bytes(key_len)?;
            let key = str::from_utf8(key_data)?.to_owned();
            let value =
                value_entries_data.read_json_item(data, key_real_offset + key_len as u32)?;
            obj.insert(key, value);
        }
        self.advance(left_size);
        Ok(Json::Object(obj))
    }

    fn read_json_array(&mut self) -> Result<Json> {
        // count size value_entries values
        let element_count = self.read_u32_le()? as usize;
        let total_size = self.read_u32_le()? as usize;
        // already removed count and size
        let left_size = total_size - ELEMENT_COUNT_LEN - SIZE_LEN;
        let buf = self.bytes();
        if buf.len() < left_size {
            return Err(Error::unexpected_eof());
        }
        let buf = &buf[..left_size];
        let value_entries_len = VALUE_ENTRY_LEN * element_count;
        let (mut value_entries_data, values_data) = buf.split_at(value_entries_len);
        let mut array_data = Vec::with_capacity(element_count);
        let data_start_offset = (U32_LEN + U32_LEN + value_entries_len) as u32;
        for _ in 0..element_count {
            let value = value_entries_data.read_json_item(values_data, data_start_offset)?;
            array_data.push(value);
        }
        self.advance(left_size);
        Ok(Json::Array(array_data))
    }

    fn read_json_str(&mut self) -> Result<Json> {
        let length = self.read_var_u64()? as usize;
        let encode_value = self.read_bytes(length)?;
        let value = str::from_utf8(encode_value)?.to_owned();
        Ok(Json::String(value))
    }

    fn read_json_literal(&mut self) -> Result<Json> {
        match self.read_u8()? {
            JSON_LITERAL_TRUE => Ok(Json::Boolean(true)),
            JSON_LITERAL_FALSE => Ok(Json::Boolean(false)),
            _ => Ok(Json::None),
        }
    }

    fn read_json_double(&mut self) -> Result<Json> {
        let value = self.read_f64_le()?;
        Ok(Json::Double(value))
    }

    fn read_json_i64(&mut self) -> Result<Json> {
        let value = self.read_i64_le()?;
        Ok(Json::I64(value))
    }

    fn read_json_u64(&mut self) -> Result<Json> {
        let value = self.read_u64_le()?;
        Ok(Json::U64(value))
    }

    fn read_json_item(&mut self, values_data: &[u8], data_start_position: u32) -> Result<Json> {
        let mut entry = self.read_bytes(VALUE_ENTRY_LEN)?;
        let code = entry.read_u8()?;
        match code {
            TYPE_CODE_LITERAL => entry.read_json_literal(),
            _ => {
                let real_offset = entry.read_u32_le()?;
                let offset_in_values = real_offset - data_start_position;
                let mut value = &values_data[offset_in_values as usize..];
                value.read_json_body(code)
            }
        }
    }
}

impl<T: BufferReader> JsonDecoder for T {}

fn get_obj_binary_len(data: &BTreeMap<String, Json>) -> usize {
    let element_count = data.len();
    let key_entries_len = element_count * KEY_ENTRY_LEN;
    let value_entries_len = element_count * VALUE_ENTRY_LEN;
    let mut keys_len = 0;
    let mut values_len = 0;
    for (k, v) in data {
        keys_len += k.len();
        if v.get_type_code() != TYPE_CODE_LITERAL {
            values_len += v.body_binary_len();
        }
    }
    // object: element-count size key-entry* value-entry* key* value*
    ELEMENT_COUNT_LEN + SIZE_LEN + key_entries_len + value_entries_len + keys_len + values_len
}

fn get_array_binary_len(data: &[Json]) -> usize {
    let element_count = data.len();
    let value_entries_len = element_count * VALUE_ENTRY_LEN;
    let mut values_len = 0;
    for v in data {
        if v.get_type_code() != TYPE_CODE_LITERAL {
            values_len += v.body_binary_len();
        }
    }
    // array ::= element-count size value-entry* value*
    ELEMENT_COUNT_LEN + SIZE_LEN + value_entries_len + values_len
}

fn get_str_binary_len(data: &str) -> usize {
    let len = data.as_bytes().len();
    get_var_u64_binary_len(len as u64) + len
}

fn get_var_u64_binary_len(mut v: u64) -> usize {
    let mut len = 1;
    while v >= 0x80 {
        v >>= 7;
        len += 1;
    }
    len
}

#[cfg(test)]
mod tests {
    use super::*;

    #[test]
    fn test_json_binary() {
        let jstr1 =
            r#"{"aaaaaaaaaaa": [1, "2", {"aa": "bb"}, 4.0], "bbbbbbbbbb": true, "ccccccccc": "d"}"#;
        let j1: Json = jstr1.parse().unwrap();
        let jstr2 = r#"[{"a": 1, "b": true}, 3, 3.5, "hello, world", null, true]"#;
        let j2: Json = jstr2.parse().unwrap();

        let json_nil = Json::None;
        let json_bool = Json::Boolean(true);
        let json_int = Json::I64(30);
        let json_uint = Json::U64(30);
        let json_double = Json::Double(3.24);
        let json_str = Json::String(String::from("hello, 世界"));
        let test_cases = vec![
            json_nil,
            json_bool,
            json_int,
            json_uint,
            json_double,
            json_str,
            j1,
            j2,
        ];
        for json in test_cases {
            let mut data = vec![];
            data.write_json(&json).unwrap();
            let output = data.as_slice().read_json().unwrap();
            let input_str = json.to_string();
            let output_str = output.to_string();
            assert_eq!(input_str, output_str);
        }
    }

    #[test]
    fn test_type_code() {
        let legal_cases = vec![
            (r#"{"key":"value"}"#, TYPE_CODE_OBJECT),
            (r#"["d1","d2"]"#, TYPE_CODE_ARRAY),
            (r#"-3"#, TYPE_CODE_I64),
            (r#"3"#, TYPE_CODE_I64),
            (r#"18446744073709551615"#, TYPE_CODE_DOUBLE),
            (r#"3.0"#, TYPE_CODE_DOUBLE),
            (r#"null"#, TYPE_CODE_LITERAL),
            (r#"true"#, TYPE_CODE_LITERAL),
            (r#"false"#, TYPE_CODE_LITERAL),
        ];

        for (json_str, code) in legal_cases {
            let json: Json = json_str.parse().unwrap();
            assert_eq!(json.get_type_code(), code);
        }
    }
}<|MERGE_RESOLUTION|>--- conflicted
+++ resolved
@@ -213,17 +213,8 @@
     }
 }
 
-pub trait JsonDatumPayloadChunkEncoder: JsonEncoder {
-    fn write_json_to_chunk_by_datum_payload(&mut self, src_payload: &[u8]) -> Result<()> {
-        self.write_bytes(src_payload)?;
-        Ok(())
-    }
-}
-
 impl<T: BufferWriter> JsonEncoder for T {}
 
-<<<<<<< HEAD
-=======
 pub trait JsonDatumPayloadChunkEncoder: BufferWriter {
     fn write_json_to_chunk_by_datum_payload(&mut self, src_payload: &[u8]) -> Result<()> {
         self.write_bytes(src_payload)?;
@@ -231,7 +222,6 @@
     }
 }
 
->>>>>>> abd5dc9c
 impl<T: BufferWriter> JsonDatumPayloadChunkEncoder for T {}
 
 pub trait JsonDecoder: NumberDecoder {
