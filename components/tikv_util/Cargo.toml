--- conflicted
+++ resolved
@@ -46,14 +46,7 @@
 tokio-timer = "0.2"
 url = "2"
 zeroize = { version = "0.10", features = ["alloc"] }
-<<<<<<< HEAD
-
-[dependencies.prometheus]
-version = "0.8"
-features = ["nightly", "push", "process"]
-=======
 prometheus = {version = "0.8", features = ["nightly", "push", "process"]}
->>>>>>> 6b0767b5
 
 [target.'cfg(target_os = "linux")'.dependencies]
 procinfo = { git = "https://github.com/tikv/procinfo-rs", rev = "5125fc1a69496b73b26b3c08b6e8afc3c665a56e" }
