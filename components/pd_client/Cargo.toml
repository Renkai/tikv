--- conflicted
+++ resolved
@@ -32,11 +32,4 @@
 tikv_util = { path = "../tikv_util" }
 tokio-timer = "0.2"
 txn_types = { path = "../txn_types" }
-<<<<<<< HEAD
-
-[dependencies.prometheus]
-version = "0.8"
-features = ["nightly", "push", "process"]
-=======
-prometheus = {version = "0.8", features = ["nightly", "push", "process"]}
->>>>>>> 6b0767b5
+prometheus = {version = "0.8", features = ["nightly", "push", "process"]}